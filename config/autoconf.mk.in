--- conflicted
+++ resolved
@@ -103,11 +103,7 @@
 MOZ_IMG_DECODERS= @MOZ_IMG_DECODERS@
 MOZ_IMG_ENCODERS= @MOZ_IMG_ENCODERS@
 MOZ_JSDEBUGGER  = @MOZ_JSDEBUGGER@
-<<<<<<< HEAD
 MOZ_IPC = @MOZ_IPC@
-MOZ_PERF_METRICS = @MOZ_PERF_METRICS@
-=======
->>>>>>> b4cc3444
 MOZ_LEAKY	= @MOZ_LEAKY@
 MOZ_MEMORY      = @MOZ_MEMORY@
 MOZ_JPROF       = @MOZ_JPROF@
