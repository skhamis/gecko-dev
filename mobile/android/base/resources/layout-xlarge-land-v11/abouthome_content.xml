--- conflicted
+++ resolved
@@ -21,75 +21,6 @@
                       android:layout_weight="0.6"
                       android:layout_marginLeft="@dimen/abouthome_gutter_large"
                       android:layout_marginRight="@dimen/abouthome_gutter_small">
-
-<<<<<<< HEAD
-            <Gecko.TextView android:id="@+id/top_sites_title"
-                            android:text="@string/abouthome_top_sites_title"
-                            android:layout_width="fill_parent"
-                            android:layout_height="26dip"
-                            android:background="#34FFFFFF"
-                            android:paddingLeft="12dip"
-                            android:textSize="12sp"
-                            android:textColor="@color/abouthome_section_title"
-                            android:textStyle="bold"
-                            android:gravity="left|center_vertical"/>
-
-            <Gecko.TopSitesView android:id="@+id/top_sites_grid"
-                                style="@style/AboutHome.Thumbnail.Grid"/>
-
-            <Gecko.PromoBox android:id="@+id/promo_box"
-                            android:background="@drawable/abouthome_promo_box"
-                            android:layout_width="fill_parent"
-                            android:layout_height="wrap_content"
-                            android:layout_marginLeft="12dp"
-                            android:layout_marginRight="12dp"
-                            android:layout_marginTop="17dp"
-                            android:layout_marginBottom="14dp"
-                            android:drawablePadding="7dp"
-                            android:gravity="center"
-                            android:clickable="true"
-                            android:textSize="16sp"
-                            android:textColor="#FFFFFF"
-                            android:visibility="gone"
-                            android:focusable="true"/>
-
-        </LinearLayout>
-
-        <LinearLayout android:layout_width="0dp"
-                      android:layout_height="fill_parent"
-                      android:layout_weight="0.4"
-                      android:orientation="vertical"
-                      android:layout_marginLeft="@dimen/abouthome_gutter_small"
-                      android:layout_marginRight="@dimen/abouthome_gutter_large">
-
-            <Gecko.LastTabsSection android:id="@+id/last_tabs"
-                                   android:layout_width="fill_parent"
-                                   android:layout_height="wrap_content"
-                                   android:visibility="gone"
-                                   gecko:title="@string/abouthome_last_tabs_title"
-                                   gecko:more_text="@string/abouthome_last_tabs_open"/>
-
-            <Gecko.AddonsSection android:id="@+id/recommended_addons"
-                                 android:layout_width="fill_parent"
-                                 android:layout_height="wrap_content"
-                                 android:visibility="gone"
-                                 gecko:title="@string/abouthome_addons_title"
-                                 gecko:more_text="@string/abouthome_addons_browse"/>
-
-            <Gecko.RemoteTabsSection android:id="@+id/remote_tabs"
-                                     android:layout_width="fill_parent"
-                                     android:layout_height="wrap_content"
-                                     android:visibility="gone"
-                                     gecko:title="@string/remote_tabs"
-                                     gecko:more_text="@string/remote_tabs_show_all"/>
-=======
-            <org.mozilla.gecko.GeckoImageView android:id="@+id/abouthome_logo"
-                                              android:src="@drawable/abouthome_logo"
-                                              android:layout_width="wrap_content"
-                                              android:layout_height="24dip"
-                                              android:layout_marginTop="16dip"
-                                              android:layout_marginBottom="10dip"
-                                              android:layout_marginLeft="12dip"/>
 
             <org.mozilla.gecko.GeckoTextView android:id="@+id/top_sites_title"
                                              android:text="@string/abouthome_top_sites_title"
@@ -123,48 +54,33 @@
 
         </LinearLayout>
 
-        <RelativeLayout android:layout_width="0dp"
-                        android:layout_height="fill_parent"
-                        android:layout_weight="0.4"
-                        android:layout_marginLeft="@dimen/abouthome_gutter_small"
-                        android:layout_marginRight="@dimen/abouthome_gutter_large">
+        <LinearLayout android:layout_width="0dp"
+                      android:layout_height="fill_parent"
+                      android:layout_weight="0.4"
+                      android:orientation="vertical"
+                      android:layout_marginLeft="@dimen/abouthome_gutter_small"
+                      android:layout_marginRight="@dimen/abouthome_gutter_large">
 
-            <ImageView android:src="@drawable/abouthome_icon"
-                       android:layout_width="wrap_content"
-                       android:layout_height="wrap_content"
-                       android:layout_marginTop="4dp"
-                       android:layout_alignParentTop="true"
-                       android:layout_alignParentRight="true"/>
+            <org.mozilla.gecko.widget.LastTabsSection android:id="@+id/last_tabs"
+                                                      android:layout_width="fill_parent"
+                                                      android:layout_height="wrap_content"
+                                                      android:visibility="gone"
+                                                      gecko:title="@string/abouthome_last_tabs_title"
+                                                      gecko:more_text="@string/abouthome_last_tabs_open"/>
 
-            <!-- marginTop is abouthome_logo height & vertical margins: 24dip + 16dip + 10dip = 50dip -->
-            <LinearLayout android:orientation="vertical"
-                          android:layout_width="fill_parent"
-                          android:layout_height="fill_parent"
-                          android:layout_alignParentTop="true"
-                          android:layout_alignParentLeft="true"
-                          android:layout_marginTop="50dip">
+            <org.mozilla.gecko.widget.AddonsSection android:id="@+id/recommended_addons"
+                                                    android:layout_width="fill_parent"
+                                                    android:layout_height="wrap_content"
+                                                    android:visibility="gone"
+                                                    gecko:title="@string/abouthome_addons_title"
+                                                    gecko:more_text="@string/abouthome_addons_browse"/>
 
-                <org.mozilla.gecko.widget.LastTabsSection android:id="@+id/last_tabs"
-                                                          android:layout_width="fill_parent"
-                                                          android:layout_height="wrap_content"
-                                                          android:visibility="gone"
-                                                          gecko:title="@string/abouthome_last_tabs_title"
-                                                          gecko:more_text="@string/abouthome_last_tabs_open"/>
-
-                <org.mozilla.gecko.widget.AddonsSection android:id="@+id/recommended_addons"
+            <org.mozilla.gecko.widget.RemoteTabsSection android:id="@+id/remote_tabs"
                                                         android:layout_width="fill_parent"
                                                         android:layout_height="wrap_content"
                                                         android:visibility="gone"
-                                                        gecko:title="@string/abouthome_addons_title"
-                                                        gecko:more_text="@string/abouthome_addons_browse"/>
-
-                <org.mozilla.gecko.widget.RemoteTabsSection android:id="@+id/remote_tabs"
-                                                            android:layout_width="fill_parent"
-                                                            android:layout_height="wrap_content"
-                                                            android:visibility="gone"
-                                                            gecko:title="@string/remote_tabs"
-                                                            gecko:more_text="@string/remote_tabs_show_all"/>
->>>>>>> ed24ba91
+                                                        gecko:title="@string/remote_tabs"
+                                                        gecko:more_text="@string/remote_tabs_show_all"/>
 
         </LinearLayout>
 
