--- conflicted
+++ resolved
@@ -5184,25 +5184,8 @@
         return JS_TRUE;
     }
 
-<<<<<<< HEAD
-    static const struct LazyProp {
-        const char *name;
-        uint16 atomOffset;
-        PropertyOp getter;
-    } props[] = {
-        { js_source_str,     ATOM_OFFSET(source),     source_getter },
-        { js_global_str,     ATOM_OFFSET(global),     global_getter },
-        { js_ignoreCase_str, ATOM_OFFSET(ignoreCase), ignoreCase_getter },
-        { js_multiline_str,  ATOM_OFFSET(multiline),  multiline_getter },
-        { js_sticky_str,     ATOM_OFFSET(sticky),     sticky_getter }
-    };
-
-    for (size_t i = 0; i < JS_ARRAY_LENGTH(props); i++) {
-        const LazyProp &lazy = props[i];
-=======
     for (size_t i = 0; i < JS_ARRAY_LENGTH(lazyRegExpProps); i++) {
         const LazyProp &lazy = lazyRegExpProps[i];
->>>>>>> 61bc0261
         JSAtom *atom = OFFSET_TO_ATOM(cx->runtime, lazy.atomOffset);
         if (id == ATOM_TO_JSID(atom)) {
             if (!js_DefineNativeProperty(cx, obj, id, UndefinedTag(),
@@ -5448,17 +5431,10 @@
     JSCLASS_HAS_PRIVATE | JSCLASS_NEW_RESOLVE |
     JSCLASS_HAS_RESERVED_SLOTS(JSObject::REGEXP_FIXED_RESERVED_SLOTS) |
     JSCLASS_MARK_IS_TRACE | JSCLASS_HAS_CACHED_PROTO(JSProto_RegExp),
-<<<<<<< HEAD
     PropertyStub,       PropertyStub,
     PropertyStub,       PropertyStub,
-    EnumerateStub,      reinterpret_cast<JSResolveOp>(regexp_resolve),
+    regexp_enumerate,   reinterpret_cast<JSResolveOp>(regexp_resolve),
     ConvertStub,        regexp_finalize,
-=======
-    JS_PropertyStub,    JS_PropertyStub,
-    JS_PropertyStub,    JS_PropertyStub,
-    regexp_enumerate,   reinterpret_cast<JSResolveOp>(regexp_resolve),
-    JS_ConvertStub,     regexp_finalize,
->>>>>>> 61bc0261
     NULL,               NULL,
     regexp_call,        NULL,
     js_XDRRegExpObject, NULL,
