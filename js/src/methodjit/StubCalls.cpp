/* -*- Mode: C++; tab-width: 4; indent-tabs-mode: nil; c-basic-offset: 4 -*-
 * vim: set ts=4 sw=4 et tw=99:
 *
 * This Source Code Form is subject to the terms of the Mozilla Public
 * License, v. 2.0. If a copy of the MPL was not distributed with this
 * file, You can obtain one at http://mozilla.org/MPL/2.0/. */

#include "mozilla/FloatingPoint.h"

#include "jscntxt.h"
#include "jsscope.h"
#include "jsobj.h"
#include "jslibmath.h"
#include "jsiter.h"
#include "jsnum.h"
#include "jsxml.h"
#include "jsbool.h"
#include "assembler/assembler/MacroAssemblerCodeRef.h"
#include "jstypes.h"

#include "gc/Marking.h"
#include "vm/Debugger.h"
#include "vm/NumericConversions.h"
#include "vm/String.h"
#include "methodjit/Compiler.h"
#include "methodjit/StubCalls.h"
#include "methodjit/Retcon.h"

#include "jsinterpinlines.h"
#include "jsscopeinlines.h"
#include "jsscriptinlines.h"
#include "jsnuminlines.h"
#include "jsobjinlines.h"
#include "jscntxtinlines.h"
#include "jsatominlines.h"
#include "StubCalls-inl.h"
#include "jsfuninlines.h"
#include "jstypedarray.h"

#include "vm/RegExpObject-inl.h"
#include "vm/String-inl.h"

#ifdef JS_ION
#include "ion/Ion.h"
#endif

#ifdef XP_WIN
# include "jswin.h"
#endif

#include "jsautooplen.h"

using namespace js;
using namespace js::mjit;
using namespace js::types;
using namespace JSC;

void JS_FASTCALL
stubs::BindName(VMFrame &f, PropertyName *name_)
{
    Rooted<PropertyName*> name(f.cx, name_);
    JSObject *obj = FindIdentifierBase(f.cx, f.fp()->scopeChain(), name);
    if (!obj)
        THROW();
    f.regs.sp[0].setObject(*obj);
}

JSObject * JS_FASTCALL
stubs::BindGlobalName(VMFrame &f)
{
    return &f.fp()->global();
}

template<JSBool strict>
void JS_FASTCALL
stubs::SetName(VMFrame &f, PropertyName *name)
{
    JSContext *cx = f.cx;
    HandleValue rval = HandleValue::fromMarkedLocation(&f.regs.sp[-1]);
    HandleValue lval = HandleValue::fromMarkedLocation(&f.regs.sp[-2]);

    if (!SetPropertyOperation(cx, f.pc(), lval, rval))
        THROW();

    f.regs.sp[-2] = f.regs.sp[-1];
}

template void JS_FASTCALL stubs::SetName<true>(VMFrame &f, PropertyName *origName);
template void JS_FASTCALL stubs::SetName<false>(VMFrame &f, PropertyName *origName);

template<JSBool strict>
void JS_FASTCALL
stubs::SetGlobalName(VMFrame &f, PropertyName *name)
{
    SetName<strict>(f, name);
}

template void JS_FASTCALL stubs::SetGlobalName<true>(VMFrame &f, PropertyName *name);
template void JS_FASTCALL stubs::SetGlobalName<false>(VMFrame &f, PropertyName *name);

void JS_FASTCALL
stubs::Name(VMFrame &f)
{
    RootedValue rval(f.cx);
    if (!NameOperation(f.cx, f.pc(), &rval))
        THROW();
    f.regs.sp[0] = rval;
}

void JS_FASTCALL
stubs::GetElem(VMFrame &f)
{
    MutableHandleValue lval = MutableHandleValue::fromMarkedLocation(&f.regs.sp[-2]);
    HandleValue rval = HandleValue::fromMarkedLocation(&f.regs.sp[-1]);
    MutableHandleValue res = MutableHandleValue::fromMarkedLocation(&f.regs.sp[-2]);

    if (!GetElementOperation(f.cx, JSOp(*f.pc()), lval, rval, res))
        THROW();
}

template<JSBool strict>
void JS_FASTCALL
stubs::SetElem(VMFrame &f)
{
    JSContext *cx = f.cx;
    FrameRegs &regs = f.regs;

    HandleValue objval = HandleValue::fromMarkedLocation(&regs.sp[-3]);
    Value &idval  = regs.sp[-2];
    RootedValue rval(cx, regs.sp[-1]);

    RootedId id(cx);

    Rooted<JSObject*> obj(cx, ToObjectFromStack(cx, objval));
    if (!obj)
        THROW();

    if (!FetchElementId(f.cx, obj, idval, id.address(),
                        MutableHandleValue::fromMarkedLocation(&regs.sp[-2])))
    {
        THROW();
    }

    TypeScript::MonitorAssign(cx, obj, id);

    do {
        if (obj->isDenseArray() && JSID_IS_INT(id)) {
            uint32_t length = obj->getDenseArrayInitializedLength();
            int32_t i = JSID_TO_INT(id);
            if ((uint32_t)i < length) {
                if (obj->getDenseArrayElement(i).isMagic(JS_ARRAY_HOLE)) {
                    if (js_PrototypeHasIndexedProperties(cx, obj))
                        break;
                    if ((uint32_t)i >= obj->getArrayLength())
                        obj->setArrayLength(cx, i + 1);
                }
                obj->setDenseArrayElementWithType(cx, i, rval);
                goto end_setelem;
            } else {
                if (f.script()->hasAnalysis())
                    f.script()->analysis()->getCode(f.pc()).arrayWriteHole = true;
            }
        }
    } while (0);
    if (!obj->setGeneric(cx, obj, id, &rval, strict))
        THROW();
  end_setelem:
    /* :FIXME: Moving the assigned object into the lowest stack slot
     * is a temporary hack. What we actually want is an implementation
     * of popAfterSet() that allows popping more than one value;
     * this logic can then be handled in Compiler.cpp. */
    regs.sp[-3] = regs.sp[-1];
}

template void JS_FASTCALL stubs::SetElem<true>(VMFrame &f);
template void JS_FASTCALL stubs::SetElem<false>(VMFrame &f);

void JS_FASTCALL
stubs::ToId(VMFrame &f)
{
    HandleValue objval = HandleValue::fromMarkedLocation(&f.regs.sp[-2]);
    MutableHandleValue idval = MutableHandleValue::fromMarkedLocation(&f.regs.sp[-1]);

    JSObject *obj = ToObjectFromStack(f.cx, objval);
    if (!obj)
        THROW();

    RootedId id(f.cx);
    if (!FetchElementId(f.cx, obj, idval, id.address(), idval))
        THROW();

    if (!idval.isInt32())
        TypeScript::MonitorUnknown(f.cx, f.script(), f.pc());
}

void JS_FASTCALL
stubs::ImplicitThis(VMFrame &f, PropertyName *name_)
{
    RootedObject scopeObj(f.cx, f.cx->stack.currentScriptedScopeChain());
    RootedPropertyName name(f.cx, name_);

    RootedObject obj(f.cx), obj2(f.cx);
    RootedShape prop(f.cx);
    if (!FindPropertyHelper(f.cx, name, false, scopeObj, &obj, &obj2, &prop))
        THROW();

    if (!ComputeImplicitThis(f.cx, obj, &f.regs.sp[0]))
        THROW();
}

void JS_FASTCALL
stubs::BitOr(VMFrame &f)
{
    int32_t i, j;

    if (!ToInt32(f.cx, f.regs.sp[-2], &i) || !ToInt32(f.cx, f.regs.sp[-1], &j))
        THROW();

    i = i | j;
    f.regs.sp[-2].setInt32(i);
}

void JS_FASTCALL
stubs::BitXor(VMFrame &f)
{
    int32_t i, j;

    if (!ToInt32(f.cx, f.regs.sp[-2], &i) || !ToInt32(f.cx, f.regs.sp[-1], &j))
        THROW();

    i = i ^ j;
    f.regs.sp[-2].setInt32(i);
}

void JS_FASTCALL
stubs::BitAnd(VMFrame &f)
{
    int32_t i, j;

    if (!ToInt32(f.cx, f.regs.sp[-2], &i) || !ToInt32(f.cx, f.regs.sp[-1], &j))
        THROW();

    i = i & j;
    f.regs.sp[-2].setInt32(i);
}

void JS_FASTCALL
stubs::BitNot(VMFrame &f)
{
    int32_t i;

    if (!ToInt32(f.cx, f.regs.sp[-1], &i))
        THROW();
    i = ~i;
    f.regs.sp[-1].setInt32(i);
}

void JS_FASTCALL
stubs::Lsh(VMFrame &f)
{
    int32_t i, j;
    if (!ToInt32(f.cx, f.regs.sp[-2], &i))
        THROW();
    if (!ToInt32(f.cx, f.regs.sp[-1], &j))
        THROW();
    i = i << (j & 31);
    f.regs.sp[-2].setInt32(i);
}

void JS_FASTCALL
stubs::Rsh(VMFrame &f)
{
    int32_t i, j;
    if (!ToInt32(f.cx, f.regs.sp[-2], &i))
        THROW();
    if (!ToInt32(f.cx, f.regs.sp[-1], &j))
        THROW();
    i = i >> (j & 31);
    f.regs.sp[-2].setInt32(i);
}

void JS_FASTCALL
stubs::Ursh(VMFrame &f)
{
    uint32_t u;
    if (!ToUint32(f.cx, f.regs.sp[-2], &u))
        THROW();
    int32_t j;
    if (!ToInt32(f.cx, f.regs.sp[-1], &j))
        THROW();

    u >>= (j & 31);

	if (!f.regs.sp[-2].setNumber(uint32_t(u)))
        TypeScript::MonitorOverflow(f.cx, f.script(), f.pc());
}

template<JSBool strict>
void JS_FASTCALL
stubs::DefFun(VMFrame &f, JSFunction *fun_)
{
    /*
     * A top-level function defined in Global or Eval code (see ECMA-262
     * Ed. 3), or else a SpiderMonkey extension: a named function statement in
     * a compound statement (not at the top statement level of global code, or
     * at the top level of a function body).
     */
    JSContext *cx = f.cx;
    StackFrame *fp = f.fp();
    RootedFunction fun(f.cx, fun_);

    /*
     * If static link is not current scope, clone fun's object to link to the
     * current scope via parent. We do this to enable sharing of compiled
     * functions among multiple equivalent scopes, amortizing the cost of
     * compilation over a number of executions.  Examples include XUL scripts
     * and event handlers shared among Firefox or other Mozilla app chrome
     * windows, and user-defined JS functions precompiled and then shared among
     * requests in server-side JS.
     */
    HandleObject scopeChain = f.fp()->scopeChain();
    if (fun->environment() != scopeChain) {
        fun = CloneFunctionObjectIfNotSingleton(cx, fun, scopeChain);
        if (!fun)
            THROW();
    } else {
        JS_ASSERT(f.script()->compileAndGo);
        JS_ASSERT(f.fp()->isGlobalFrame() || f.fp()->isEvalInFunction());
    }

    /*
     * ECMA requires functions defined when entering Eval code to be
     * impermanent.
     */
    unsigned attrs = fp->isEvalFrame()
                  ? JSPROP_ENUMERATE
                  : JSPROP_ENUMERATE | JSPROP_PERMANENT;

    /*
     * We define the function as a property of the variable object and not the
     * current scope chain even for the case of function expression statements
     * and functions defined by eval inside let or with blocks.
     */
    Rooted<JSObject*> parent(cx, &fp->varObj());

    /* ES5 10.5 (NB: with subsequent errata). */
    RootedPropertyName name(cx, fun->atom->asPropertyName());
    RootedShape shape(cx);
    RootedObject pobj(cx);
    if (!parent->lookupProperty(cx, name, &pobj, &shape))
        THROW();

    RootedValue rval(cx, ObjectValue(*fun));

    do {
        /* Steps 5d, 5f. */
        if (!shape || pobj != parent) {
            if (!parent->defineProperty(cx, name, rval,
                                        JS_PropertyStub, JS_StrictPropertyStub, attrs))
            {
                THROW();
            }
            break;
        }

        /* Step 5e. */
        JS_ASSERT(parent->isNative());
        if (parent->isGlobal()) {
            if (shape->configurable()) {
                if (!parent->defineProperty(cx, name, rval,
                                            JS_PropertyStub, JS_StrictPropertyStub, attrs))
                {
                    THROW();
                }
                break;
            }

            if (shape->isAccessorDescriptor() || !shape->writable() || !shape->enumerable()) {
                JSAutoByteString bytes;
                if (js_AtomToPrintableString(cx, name, &bytes)) {
                    JS_ReportErrorNumber(cx, js_GetErrorMessage, NULL,
                                         JSMSG_CANT_REDEFINE_PROP, bytes.ptr());
                }
                THROW();
            }
        }

        /*
         * Non-global properties, and global properties which we aren't simply
         * redefining, must be set.  First, this preserves their attributes.
         * Second, this will produce warnings and/or errors as necessary if the
         * specified Call object property is not writable (const).
         */

        /* Step 5f. */
        if (!parent->setProperty(cx, parent, name, &rval, strict))
            THROW();
    } while (false);
}

template void JS_FASTCALL stubs::DefFun<true>(VMFrame &f, JSFunction *fun);
template void JS_FASTCALL stubs::DefFun<false>(VMFrame &f, JSFunction *fun);

#define RELATIONAL(OP)                                                        \
    JS_BEGIN_MACRO                                                            \
        JSContext *cx = f.cx;                                                 \
        FrameRegs &regs = f.regs;                                             \
        Value &rval = regs.sp[-1];                                            \
        Value &lval = regs.sp[-2];                                            \
        bool cond;                                                            \
        if (!ToPrimitive(cx, JSTYPE_NUMBER, &lval))                           \
            THROWV(JS_FALSE);                                                 \
        if (!ToPrimitive(cx, JSTYPE_NUMBER, &rval))                           \
            THROWV(JS_FALSE);                                                 \
        if (lval.isString() && rval.isString()) {                             \
            JSString *l = lval.toString(), *r = rval.toString();              \
            int32_t cmp;                                                      \
            if (!CompareStrings(cx, l, r, &cmp))                              \
                THROWV(JS_FALSE);                                             \
            cond = cmp OP 0;                                                  \
        } else {                                                              \
            double l, r;                                                      \
            if (!ToNumber(cx, lval, &l) || !ToNumber(cx, rval, &r))           \
                THROWV(JS_FALSE);                                             \
            cond = (l OP r);                                                  \
        }                                                                     \
        regs.sp[-2].setBoolean(cond);                                         \
        return cond;                                                          \
    JS_END_MACRO

JSBool JS_FASTCALL
stubs::LessThan(VMFrame &f)
{
    RELATIONAL(<);
}

JSBool JS_FASTCALL
stubs::LessEqual(VMFrame &f)
{
    RELATIONAL(<=);
}

JSBool JS_FASTCALL
stubs::GreaterThan(VMFrame &f)
{
    RELATIONAL(>);
}

JSBool JS_FASTCALL
stubs::GreaterEqual(VMFrame &f)
{
    RELATIONAL(>=);
}

JSBool JS_FASTCALL
stubs::ValueToBoolean(VMFrame &f)
{
    return ToBoolean(f.regs.sp[-1]);
}

void JS_FASTCALL
stubs::Not(VMFrame &f)
{
    JSBool b = !ToBoolean(f.regs.sp[-1]);
    f.regs.sp[-1].setBoolean(b);
}

template <bool EQ>
static inline bool
StubEqualityOp(VMFrame &f)
{
    JSContext *cx = f.cx;
    FrameRegs &regs = f.regs;

    RootedValue rval_(cx, regs.sp[-1]);
    RootedValue lval_(cx, regs.sp[-2]);
    Value &rval = rval_.get(), &lval = lval_.get();

    bool cond;

    /* The string==string case is easily the hottest;  try it first. */
    if (lval.isString() && rval.isString()) {
        JSString *l = lval.toString();
        JSString *r = rval.toString();
        bool equal;
        if (!EqualStrings(cx, l, r, &equal))
            return false;
        cond = equal == EQ;
    } else
#if JS_HAS_XML_SUPPORT
    if ((lval.isObject() && lval.toObject().isXML()) ||
        (rval.isObject() && rval.toObject().isXML()))
    {
        JSBool equal;
        if (!js_TestXMLEquality(cx, lval, rval, &equal))
            return false;
        cond = !!equal == EQ;
    } else
#endif

    if (SameType(lval, rval)) {
        JS_ASSERT(!lval.isString());    /* this case is handled above */
        if (lval.isDouble()) {
            double l = lval.toDouble();
            double r = rval.toDouble();
            if (EQ)
                cond = (l == r);
            else
                cond = (l != r);
        } else if (lval.isObject()) {
            JSObject *l = &lval.toObject(), *r = &rval.toObject();
            if (JSEqualityOp eq = l->getClass()->ext.equality) {
                JSBool equal;
                Rooted<JSObject*> lobj(cx, l);
                if (!eq(cx, lobj, &rval, &equal))
                    return false;
                cond = !!equal == EQ;
            } else {
                cond = (l == r) == EQ;
            }
        } else if (lval.isNullOrUndefined()) {
            cond = EQ;
        } else {
            cond = (lval.payloadAsRawUint32() == rval.payloadAsRawUint32()) == EQ;
        }
    } else {
        if (lval.isNullOrUndefined()) {
            cond = rval.isNullOrUndefined() == EQ;
        } else if (rval.isNullOrUndefined()) {
            cond = !EQ;
        } else {
            if (!ToPrimitive(cx, &lval))
                return false;
            if (!ToPrimitive(cx, &rval))
                return false;

            /*
             * The string==string case is repeated because ToPrimitive can
             * convert lval/rval to strings.
             */
            if (lval.isString() && rval.isString()) {
                JSString *l = lval.toString();
                JSString *r = rval.toString();
                bool equal;
                if (!EqualStrings(cx, l, r, &equal))
                    return false;
                cond = equal == EQ;
            } else {
                double l, r;
                if (!ToNumber(cx, lval, &l) || !ToNumber(cx, rval, &r))
                    return false;

                if (EQ)
                    cond = (l == r);
                else
                    cond = (l != r);
            }
        }
    }

    regs.sp[-2].setBoolean(cond);
    return true;
}

JSBool JS_FASTCALL
stubs::Equal(VMFrame &f)
{
    if (!StubEqualityOp<true>(f))
        THROWV(JS_FALSE);
    return f.regs.sp[-2].toBoolean();
}

JSBool JS_FASTCALL
stubs::NotEqual(VMFrame &f)
{
    if (!StubEqualityOp<false>(f))
        THROWV(JS_FALSE);
    return f.regs.sp[-2].toBoolean();
}

void JS_FASTCALL
stubs::Add(VMFrame &f)
{
    JSContext *cx = f.cx;
    FrameRegs &regs = f.regs;
    RootedValue rval_(cx, regs.sp[-1]);
    RootedValue lval_(cx, regs.sp[-2]);
    Value &rval = rval_.get(), &lval = lval_.get();

    /* The string + string case is easily the hottest;  try it first. */
    bool lIsString = lval.isString();
    bool rIsString = rval.isString();
    RootedString lstr(cx), rstr(cx);
    if (lIsString && rIsString) {
        lstr = lval.toString();
        rstr = rval.toString();
        goto string_concat;

    } else
#if JS_HAS_XML_SUPPORT
    if (lval.isObject() && lval.toObject().isXML() &&
        rval.isObject() && rval.toObject().isXML()) {
        if (!js_ConcatenateXML(cx, &lval.toObject(), &rval.toObject(), &rval))
            THROW();
        regs.sp[-2] = rval;
        regs.sp--;
        TypeScript::MonitorUnknown(cx, f.script(), f.pc());
    } else
#endif
    {
        bool lIsObject = lval.isObject(), rIsObject = rval.isObject();
        if (!ToPrimitive(f.cx, &lval))
            THROW();
        if (!ToPrimitive(f.cx, &rval))
            THROW();
        if ((lIsString = lval.isString()) || (rIsString = rval.isString())) {
            if (lIsString) {
                lstr = lval.toString();
            } else {
                lstr = ToString(cx, lval);
                if (!lstr)
                    THROW();
                regs.sp[-2].setString(lstr);
            }
            if (rIsString) {
                rstr = rval.toString();
            } else {
                rstr = ToString(cx, rval);
                if (!rstr)
                    THROW();
                regs.sp[-1].setString(rstr);
            }
            if (lIsObject || rIsObject)
                TypeScript::MonitorString(cx, f.script(), f.pc());
            goto string_concat;

        } else {
            double l, r;
            if (!ToNumber(cx, lval, &l) || !ToNumber(cx, rval, &r))
                THROW();
            l += r;
            if (!regs.sp[-2].setNumber(l) &&
                (lIsObject || rIsObject || (!lval.isDouble() && !rval.isDouble()))) {
                TypeScript::MonitorOverflow(cx, f.script(), f.pc());
            }
        }
    }
    return;

  string_concat:
    JSString *str = js_ConcatStrings(cx, lstr, rstr);
    if (!str)
        THROW();
    regs.sp[-2].setString(str);
    regs.sp--;
}


void JS_FASTCALL
stubs::Sub(VMFrame &f)
{
    JSContext *cx = f.cx;
    FrameRegs &regs = f.regs;
    double d1, d2;
    if (!ToNumber(cx, regs.sp[-2], &d1) || !ToNumber(cx, regs.sp[-1], &d2))
        THROW();
    double d = d1 - d2;
    if (!regs.sp[-2].setNumber(d))
        TypeScript::MonitorOverflow(cx, f.script(), f.pc());
}

void JS_FASTCALL
stubs::Mul(VMFrame &f)
{
    JSContext *cx = f.cx;
    FrameRegs &regs = f.regs;
    double d1, d2;
    if (!ToNumber(cx, regs.sp[-2], &d1) || !ToNumber(cx, regs.sp[-1], &d2))
        THROW();
    double d = d1 * d2;
    if (!regs.sp[-2].setNumber(d))
        TypeScript::MonitorOverflow(cx, f.script(), f.pc());
}

void JS_FASTCALL
stubs::Div(VMFrame &f)
{
    JSContext *cx = f.cx;
    JSRuntime *rt = cx->runtime;
    FrameRegs &regs = f.regs;

    double d1, d2;
    if (!ToNumber(cx, regs.sp[-2], &d1) || !ToNumber(cx, regs.sp[-1], &d2))
        THROW();
    if (d2 == 0) {
        const Value *vp;
#ifdef XP_WIN
        /* XXX MSVC miscompiles such that (NaN == 0) */
        if (MOZ_DOUBLE_IS_NaN(d2))
            vp = &rt->NaNValue;
        else
#endif
        if (d1 == 0 || MOZ_DOUBLE_IS_NaN(d1))
            vp = &rt->NaNValue;
        else if (MOZ_DOUBLE_IS_NEGATIVE(d1) != MOZ_DOUBLE_IS_NEGATIVE(d2))
            vp = &rt->negativeInfinityValue;
        else
            vp = &rt->positiveInfinityValue;
        regs.sp[-2] = *vp;
        TypeScript::MonitorOverflow(cx, f.script(), f.pc());
    } else {
        d1 /= d2;
        if (!regs.sp[-2].setNumber(d1))
            TypeScript::MonitorOverflow(cx, f.script(), f.pc());
    }
}

void JS_FASTCALL
stubs::Mod(VMFrame &f)
{
    JSContext *cx = f.cx;
    FrameRegs &regs = f.regs;

    Value &lref = regs.sp[-2];
    Value &rref = regs.sp[-1];
    int32_t l, r;
    if (lref.isInt32() && rref.isInt32() &&
        (l = lref.toInt32()) >= 0 && (r = rref.toInt32()) > 0) {
        int32_t mod = l % r;
        regs.sp[-2].setInt32(mod);
    } else {
        double d1, d2;
        if (!ToNumber(cx, regs.sp[-2], &d1) || !ToNumber(cx, regs.sp[-1], &d2))
            THROW();
        if (d2 == 0) {
            regs.sp[-2].setDouble(js_NaN);
        } else {
            d1 = js_fmod(d1, d2);
            regs.sp[-2].setDouble(d1);
        }
        TypeScript::MonitorOverflow(cx, f.script(), f.pc());
    }
}

void JS_FASTCALL
stubs::DebuggerStatement(VMFrame &f, jsbytecode *pc)
{
    JSDebuggerHandler handler = f.cx->runtime->debugHooks.debuggerHandler;
    if (handler || !f.cx->compartment->getDebuggees().empty()) {
        JSTrapStatus st = JSTRAP_CONTINUE;
        Value rval;
        if (handler)
            st = handler(f.cx, f.script(), pc, &rval, f.cx->runtime->debugHooks.debuggerHandlerData);
        if (st == JSTRAP_CONTINUE)
            st = Debugger::onDebuggerStatement(f.cx, &rval);

        switch (st) {
          case JSTRAP_THROW:
            f.cx->setPendingException(rval);
            THROW();

          case JSTRAP_RETURN:
            f.cx->clearPendingException();
            f.cx->fp()->setReturnValue(rval);
            *f.returnAddressLocation() = f.cx->jaegerRuntime().forceReturnFromFastCall();
            break;

          case JSTRAP_ERROR:
            f.cx->clearPendingException();
            THROW();

          default:
            break;
        }
    }
}

void JS_FASTCALL
stubs::Interrupt(VMFrame &f, jsbytecode *pc)
{
    gc::MaybeVerifyBarriers(f.cx);

    if (!js_HandleExecutionInterrupt(f.cx))
        THROW();
}

void JS_FASTCALL
stubs::RecompileForInline(VMFrame &f)
{
    JSScript *script = f.script();

    ExpandInlineFrames(f.cx->compartment);
    Recompiler::clearStackReferences(f.cx->runtime->defaultFreeOp(), script);

#ifdef JS_ION
    if (ion::IsEnabled(f.cx) && f.jit()->nchunks == 1 &&
        script->canIonCompile() && !script->hasIonScript())
    {
        // After returning to the interpreter, IonMonkey will try to compile
        // this script. Don't destroy the JITChunk immediately so that Ion
        // still has access to its ICs.
        JS_ASSERT(!f.jit()->mustDestroyEntryChunk);
        f.jit()->mustDestroyEntryChunk = true;
        f.jit()->disableScriptEntry();
        return;
    }
#endif

    f.jit()->destroyChunk(f.cx->runtime->defaultFreeOp(), f.chunkIndex(), /* resetUses = */ false);
}

void JS_FASTCALL
stubs::Trap(VMFrame &f, uint32_t trapTypes)
{
    Value rval;

    /*
     * Trap may be called for a single-step interrupt trap and/or a
     * regular trap. Try the single-step first, and if it lets control
     * flow through or does not exist, do the regular trap.
     */
    JSTrapStatus result = JSTRAP_CONTINUE;
    if (trapTypes & JSTRAP_SINGLESTEP) {
        /*
         * single step mode may be paused without recompiling by
         * setting the interruptHook to NULL.
         */
        JSInterruptHook hook = f.cx->runtime->debugHooks.interruptHook;
        if (hook)
            result = hook(f.cx, f.script(), f.pc(), &rval, f.cx->runtime->debugHooks.interruptHookData);

        if (result == JSTRAP_CONTINUE)
            result = Debugger::onSingleStep(f.cx, &rval);
    }

    if (result == JSTRAP_CONTINUE && (trapTypes & JSTRAP_TRAP))
        result = Debugger::onTrap(f.cx, &rval);

    switch (result) {
      case JSTRAP_THROW:
        f.cx->setPendingException(rval);
        THROW();

      case JSTRAP_RETURN:
        f.cx->clearPendingException();
        f.cx->fp()->setReturnValue(rval);
        *f.returnAddressLocation() = f.cx->jaegerRuntime().forceReturnFromFastCall();
        break;

      case JSTRAP_ERROR:
        f.cx->clearPendingException();
        THROW();

      default:
        break;
    }
}

void JS_FASTCALL
stubs::This(VMFrame &f)
{
    /*
     * We can't yet inline scripts which need to compute their 'this' object
     * from a primitive; the frame we are computing 'this' for does not exist yet.
     */
    if (f.regs.inlined()) {
        f.script()->uninlineable = true;
        MarkTypeObjectFlags(f.cx, &f.fp()->callee(), OBJECT_FLAG_UNINLINEABLE);
    }

    if (!ComputeThis(f.cx, f.fp()))
        THROW();
    f.regs.sp[-1] = f.fp()->thisValue();
}

void JS_FASTCALL
stubs::Neg(VMFrame &f)
{
    double d;
    if (!ToNumber(f.cx, f.regs.sp[-1], &d))
        THROW();
    d = -d;
    if (!f.regs.sp[-1].setNumber(d))
        TypeScript::MonitorOverflow(f.cx, f.script(), f.pc());
}

void JS_FASTCALL
stubs::NewInitArray(VMFrame &f, uint32_t count)
{
    Rooted<TypeObject*> type(f.cx, (TypeObject *) f.scratch);
    RootedObject obj(f.cx, NewDenseAllocatedArray(f.cx, count));
    if (!obj)
        THROW();

    if (type) {
        obj->setType(type);
    } else {
        RootedScript script(f.cx, f.script());
        if (!SetInitializerObjectType(f.cx, script, f.pc(), obj))
            THROW();
    }

    f.regs.sp[0].setObject(*obj);
}

void JS_FASTCALL
stubs::NewInitObject(VMFrame &f, JSObject *baseobj)
{
    JSContext *cx = f.cx;
    Rooted<TypeObject*> type(f.cx, (TypeObject *) f.scratch);

    RootedObject obj(cx);
    if (baseobj) {
        Rooted<JSObject*> base(cx, baseobj);
        obj = CopyInitializerObject(cx, base);
    } else {
        gc::AllocKind kind = GuessObjectGCKind(0);
        obj = NewBuiltinClassInstance(cx, &ObjectClass, kind);
    }

    if (!obj)
        THROW();

    if (type) {
        obj->setType(type);
    } else {
        RootedScript script(f.cx, f.script());
        if (!SetInitializerObjectType(cx, script, f.pc(), obj))
            THROW();
    }

    f.regs.sp[0].setObject(*obj);
}

void JS_FASTCALL
stubs::InitElem(VMFrame &f, uint32_t last)
{
    JSContext *cx = f.cx;
    FrameRegs &regs = f.regs;

    /* Pop the element's value into rval. */
    JS_ASSERT(regs.stackDepth() >= 3);
    HandleValue rref = HandleValue::fromMarkedLocation(&regs.sp[-1]);

    /* Find the object being initialized at top of stack. */
    const Value &lref = regs.sp[-3];
    JS_ASSERT(lref.isObject());
    RootedObject obj(cx, &lref.toObject());

    /* Fetch id now that we have obj. */
    RootedId id(cx);
    MutableHandleValue idval = MutableHandleValue::fromMarkedLocation(&regs.sp[-2]);
    if (!FetchElementId(f.cx, obj, idval, id.address(), idval))
        THROW();

    /*
     * If rref is a hole, do not call JSObject::defineProperty. In this case,
     * obj must be an array, so if the current op is the last element
     * initialiser, set the array length to one greater than id.
     */
    if (rref.isMagic(JS_ARRAY_HOLE)) {
        JS_ASSERT(obj->isArray());
        JS_ASSERT(JSID_IS_INT(id));
        JS_ASSERT(uint32_t(JSID_TO_INT(id)) < StackSpace::ARGS_LENGTH_MAX);
        if (last && !js_SetLengthProperty(cx, obj, (uint32_t) (JSID_TO_INT(id) + 1)))
            THROW();
    } else {
        if (!obj->defineGeneric(cx, id, rref, NULL, NULL, JSPROP_ENUMERATE))
            THROW();
    }
}

void JS_FASTCALL
stubs::RegExp(VMFrame &f, JSObject *regex)
{
    /*
     * Push a regexp object cloned from the regexp literal object mapped by the
     * bytecode at pc.
     */
    JSObject *proto = f.fp()->global().getOrCreateRegExpPrototype(f.cx);
    if (!proto)
        THROW();
    JS_ASSERT(proto);
    JSObject *obj = CloneRegExpObject(f.cx, regex, proto);
    if (!obj)
        THROW();
    f.regs.sp[0].setObject(*obj);
}

JSObject * JS_FASTCALL
stubs::Lambda(VMFrame &f, JSFunction *fun_)
{
    RootedFunction fun(f.cx, fun_);
    fun = CloneFunctionObjectIfNotSingleton(f.cx, fun, f.fp()->scopeChain());
    if (!fun)
        THROWV(NULL);

    return fun;
}

void JS_FASTCALL
stubs::GetProp(VMFrame &f, PropertyName *name)
{
    JSContext *cx = f.cx;
    FrameRegs &regs = f.regs;

    MutableHandleValue objval = MutableHandleValue::fromMarkedLocation(&f.regs.sp[-1]);

    RootedValue rval(cx);
<<<<<<< HEAD
    if (!GetPropertyOperation(cx, f.script(), f.pc(), f.regs.sp[-1], &rval))
=======
    if (!GetPropertyOperation(cx, f.pc(), objval, &rval))
>>>>>>> 94d1e10b
        THROW();

    regs.sp[-1] = rval;
}

void JS_FASTCALL
stubs::GetPropNoCache(VMFrame &f, PropertyName *name)
{
    JSContext *cx = f.cx;
    FrameRegs &regs = f.regs;

    const Value &lval = f.regs.sp[-1];

    // Uncached lookups are only used for .prototype accesses at the start of constructors.
    JS_ASSERT(lval.isObject());
    JS_ASSERT(name == cx->runtime->atomState.classPrototypeAtom);

    JSObject *obj = &lval.toObject();

    RootedValue rval(cx);
    if (!obj->getProperty(cx, name, &rval))
        THROW();

    regs.sp[-1] = rval;
}

void JS_FASTCALL
stubs::Iter(VMFrame &f, uint32_t flags)
{
    if (!ValueToIterator(f.cx, flags, MutableHandleValue::fromMarkedLocation(&f.regs.sp[-1])))
        THROW();
    JS_ASSERT(!f.regs.sp[-1].isPrimitive());
}

static void
InitPropOrMethod(VMFrame &f, PropertyName *name, JSOp op)
{
    JSContext *cx = f.cx;
    FrameRegs &regs = f.regs;

    /* Load the property's initial value into rval. */
    JS_ASSERT(regs.stackDepth() >= 2);
    RootedValue rval(f.cx, regs.sp[-1]);

    /* Load the object being initialized into lval/obj. */
    RootedObject obj(cx, &regs.sp[-2].toObject());
    JS_ASSERT(obj->isNative());

    /* Get the immediate property name into id. */
    RootedId id(cx, NameToId(name));

    if (JS_UNLIKELY(name == cx->runtime->atomState.protoAtom)
        ? !baseops::SetPropertyHelper(cx, obj, obj, id, 0, &rval, false)
        : !DefineNativeProperty(cx, obj, id, rval, NULL, NULL,
                                JSPROP_ENUMERATE, 0, 0, 0)) {
        THROW();
    }
}

void JS_FASTCALL
stubs::InitProp(VMFrame &f, PropertyName *name)
{
    InitPropOrMethod(f, name, JSOP_INITPROP);
}

void JS_FASTCALL
stubs::IterNext(VMFrame &f)
{
    JS_ASSERT(f.regs.stackDepth() >= 1);
    JS_ASSERT(f.regs.sp[-1].isObject());

    JSObject *iterobj = &f.regs.sp[-1].toObject();
    f.regs.sp[0].setNull();
    f.regs.sp++;
    if (!js_IteratorNext(f.cx, iterobj, MutableHandleValue::fromMarkedLocation(&f.regs.sp[-1])))
        THROW();
}

JSBool JS_FASTCALL
stubs::IterMore(VMFrame &f)
{
    JS_ASSERT(f.regs.stackDepth() >= 1);
    JS_ASSERT(f.regs.sp[-1].isObject());

    RootedValue v(f.cx);
    Rooted<JSObject*> iterobj(f.cx, &f.regs.sp[-1].toObject());
    if (!js_IteratorMore(f.cx, iterobj, &v))
        THROWV(JS_FALSE);

    return v.toBoolean();
}

void JS_FASTCALL
stubs::EndIter(VMFrame &f)
{
    JS_ASSERT(f.regs.stackDepth() >= 1);
    if (!CloseIterator(f.cx, &f.regs.sp[-1].toObject()))
        THROW();
}

JSString * JS_FASTCALL
stubs::TypeOf(VMFrame &f)
{
    const Value &ref = f.regs.sp[-1];
    JSType type = JS_TypeOfValue(f.cx, ref);
    return f.cx->runtime->atomState.typeAtoms[type];
}

void JS_FASTCALL
stubs::StrictEq(VMFrame &f)
{
    const Value &rhs = f.regs.sp[-1];
    const Value &lhs = f.regs.sp[-2];
    bool equal;
    if (!StrictlyEqual(f.cx, lhs, rhs, &equal))
        THROW();
    f.regs.sp--;
    f.regs.sp[-1].setBoolean(equal == JS_TRUE);
}

void JS_FASTCALL
stubs::StrictNe(VMFrame &f)
{
    const Value &rhs = f.regs.sp[-1];
    const Value &lhs = f.regs.sp[-2];
    bool equal;
    if (!StrictlyEqual(f.cx, lhs, rhs, &equal))
        THROW();
    f.regs.sp--;
    f.regs.sp[-1].setBoolean(equal != JS_TRUE);
}

void JS_FASTCALL
stubs::Throw(VMFrame &f)
{
    JSContext *cx = f.cx;

    JS_ASSERT(!cx->isExceptionPending());
    cx->setPendingException(f.regs.sp[-1]);
    THROW();
}

void JS_FASTCALL
stubs::Arguments(VMFrame &f)
{
    ArgumentsObject *obj = ArgumentsObject::createExpected(f.cx, f.fp());
    if (!obj)
        THROW();
    f.regs.sp[0] = ObjectValue(*obj);
}

JSBool JS_FASTCALL
stubs::InstanceOf(VMFrame &f)
{
    JSContext *cx = f.cx;
    FrameRegs &regs = f.regs;

    RootedValue rref(cx, regs.sp[-1]);
    if (rref.isPrimitive()) {
        js_ReportValueError(cx, JSMSG_BAD_INSTANCEOF_RHS,
                            -1, rref, NullPtr());
        THROWV(JS_FALSE);
    }
    RootedObject obj(cx, &rref.toObject());
    const Value &lref = regs.sp[-2];
    JSBool cond = JS_FALSE;
    if (!HasInstance(cx, obj, lref, &cond))
        THROWV(JS_FALSE);
    f.regs.sp[-2].setBoolean(cond);
    return cond;
}

void JS_FASTCALL
stubs::FastInstanceOf(VMFrame &f)
{
    const Value &lref = f.regs.sp[-1];

    if (lref.isPrimitive()) {
        /*
         * Throw a runtime error if instanceof is called on a function that
         * has a non-object as its .prototype value.
         */
        RootedValue val(f.cx, f.regs.sp[-2]);
        js_ReportValueError(f.cx, JSMSG_BAD_PROTOTYPE, -1, val, NullPtr());
        THROW();
    }

    f.regs.sp[-3].setBoolean(js_IsDelegate(f.cx, &lref.toObject(), f.regs.sp[-3]));
}

void JS_FASTCALL
stubs::EnterBlock(VMFrame &f, JSObject *obj)
{
    FrameRegs &regs = f.regs;
    JS_ASSERT(!f.regs.inlined());

    StaticBlockObject &blockObj = obj->asStaticBlock();

    if (*regs.pc == JSOP_ENTERBLOCK) {
        JS_ASSERT(regs.stackDepth() == blockObj.stackDepth());
        JS_ASSERT(regs.stackDepth() + blockObj.slotCount() <= f.fp()->script()->nslots);
        Value *vp = regs.sp + blockObj.slotCount();
        SetValueRangeToUndefined(regs.sp, vp);
        regs.sp = vp;
    }

    /* Clone block iff there are any closed-over variables. */
    if (!regs.fp()->pushBlock(f.cx, blockObj))
        THROW();
}

void JS_FASTCALL
stubs::LeaveBlock(VMFrame &f)
{
    f.fp()->popBlock(f.cx);
}

inline void *
FindNativeCode(VMFrame &f, jsbytecode *target)
{
    void* native = f.fp()->script()->nativeCodeForPC(f.fp()->isConstructing(), target);
    if (native)
        return native;

    uint32_t sourceOffset = f.pc() - f.script()->code;
    uint32_t targetOffset = target - f.script()->code;

    CrossChunkEdge *edges = f.jit()->edges();
    for (size_t i = 0; i < f.jit()->nedges; i++) {
        const CrossChunkEdge &edge = edges[i];
        if (edge.source == sourceOffset && edge.target == targetOffset)
            return edge.shimLabel;
    }

    JS_NOT_REACHED("Missing edge");
    return NULL;
}

void * JS_FASTCALL
stubs::LookupSwitch(VMFrame &f, jsbytecode *pc)
{
    jsbytecode *jpc = pc;
    JSScript *script = f.fp()->script();

    /* This is correct because the compiler adjusts the stack beforehand. */
    Value lval = f.regs.sp[-1];

    if (!lval.isPrimitive())
        return FindNativeCode(f, pc + GET_JUMP_OFFSET(pc));

    JS_ASSERT(pc[0] == JSOP_LOOKUPSWITCH);

    pc += JUMP_OFFSET_LEN;
    uint32_t npairs = GET_UINT16(pc);
    pc += UINT16_LEN;

    JS_ASSERT(npairs);

    if (lval.isString()) {
        JSLinearString *str = lval.toString()->ensureLinear(f.cx);
        if (!str)
            THROWV(NULL);
        for (uint32_t i = 1; i <= npairs; i++) {
            Value rval = script->getConst(GET_UINT32_INDEX(pc));
            pc += UINT32_INDEX_LEN;
            if (rval.isString()) {
                JSLinearString *rhs = &rval.toString()->asLinear();
                if (rhs == str || EqualStrings(str, rhs))
                    return FindNativeCode(f, jpc + GET_JUMP_OFFSET(pc));
            }
            pc += JUMP_OFFSET_LEN;
        }
    } else if (lval.isNumber()) {
        double d = lval.toNumber();
        for (uint32_t i = 1; i <= npairs; i++) {
            Value rval = script->getConst(GET_UINT32_INDEX(pc));
            pc += UINT32_INDEX_LEN;
            if (rval.isNumber() && d == rval.toNumber())
                return FindNativeCode(f, jpc + GET_JUMP_OFFSET(pc));
            pc += JUMP_OFFSET_LEN;
        }
    } else {
        for (uint32_t i = 1; i <= npairs; i++) {
            Value rval = script->getConst(GET_UINT32_INDEX(pc));
            pc += UINT32_INDEX_LEN;
            if (lval == rval)
                return FindNativeCode(f, jpc + GET_JUMP_OFFSET(pc));
            pc += JUMP_OFFSET_LEN;
        }
    }

    return FindNativeCode(f, jpc + GET_JUMP_OFFSET(jpc));
}

void * JS_FASTCALL
stubs::TableSwitch(VMFrame &f, jsbytecode *origPc)
{
    jsbytecode * const originalPC = origPc;

    DebugOnly<JSOp> op = JSOp(*originalPC);
    JS_ASSERT(op == JSOP_TABLESWITCH);

    uint32_t jumpOffset = GET_JUMP_OFFSET(originalPC);
    jsbytecode *pc = originalPC + JUMP_OFFSET_LEN;

    /* Note: compiler adjusts the stack beforehand. */
    Value rval = f.regs.sp[-1];

    int32_t tableIdx;
    if (rval.isInt32()) {
        tableIdx = rval.toInt32();
    } else if (rval.isDouble()) {
        double d = rval.toDouble();
        if (d == 0) {
            /* Treat -0 (double) as 0. */
            tableIdx = 0;
        } else if (!MOZ_DOUBLE_IS_INT32(d, &tableIdx)) {
            goto finally;
        }
    } else {
        goto finally;
    }

    {
        int32_t low = GET_JUMP_OFFSET(pc);
        pc += JUMP_OFFSET_LEN;
        int32_t high = GET_JUMP_OFFSET(pc);
        pc += JUMP_OFFSET_LEN;

        tableIdx -= low;
        if ((uint32_t) tableIdx < (uint32_t)(high - low + 1)) {
            pc += JUMP_OFFSET_LEN * tableIdx;
            if (uint32_t candidateOffset = GET_JUMP_OFFSET(pc))
                jumpOffset = candidateOffset;
        }
    }

finally:
    /* Provide the native address. */
    return FindNativeCode(f, originalPC + jumpOffset);
}

void JS_FASTCALL
stubs::Pos(VMFrame &f)
{
    if (!ToNumber(f.cx, &f.regs.sp[-1]))
        THROW();
    if (!f.regs.sp[-1].isInt32())
        TypeScript::MonitorOverflow(f.cx, f.script(), f.pc());
}

void JS_FASTCALL
stubs::DelName(VMFrame &f, PropertyName *name_)
{
    RootedObject scopeObj(f.cx, f.cx->stack.currentScriptedScopeChain());
    RootedPropertyName name(f.cx, name_);

    RootedObject obj(f.cx), obj2(f.cx);
    RootedShape prop(f.cx);
    if (!FindProperty(f.cx, name, scopeObj, &obj, &obj2, &prop))
        THROW();

    /* Strict mode code should never contain JSOP_DELNAME opcodes. */
    JS_ASSERT(!f.script()->strictModeCode);

    /* ECMA says to return true if name is undefined or inherited. */
    f.regs.sp++;
    f.regs.sp[-1] = BooleanValue(true);
    if (prop) {
        if (!obj->deleteProperty(f.cx, name, MutableHandleValue::fromMarkedLocation(&f.regs.sp[-1]), false))
            THROW();
    }
}

template<JSBool strict>
void JS_FASTCALL
stubs::DelProp(VMFrame &f, PropertyName *name_)
{
    JSContext *cx = f.cx;
    RootedPropertyName name(cx, name_);

    RootedValue objval(cx, f.regs.sp[-1]);
    JSObject *obj = ToObjectFromStack(cx, objval);
    if (!obj)
        THROW();

    RootedValue rval(cx);
    if (!obj->deleteProperty(cx, name, &rval, strict))
        THROW();

    f.regs.sp[-1] = rval;
}

template void JS_FASTCALL stubs::DelProp<true>(VMFrame &f, PropertyName *name);
template void JS_FASTCALL stubs::DelProp<false>(VMFrame &f, PropertyName *name);

template<JSBool strict>
void JS_FASTCALL
stubs::DelElem(VMFrame &f)
{
    JSContext *cx = f.cx;

    RootedValue objval(cx, f.regs.sp[-2]);
    JSObject *obj = ToObjectFromStack(cx, objval);
    if (!obj)
        THROW();

    const Value &propval = f.regs.sp[-1];
    MutableHandleValue rval = MutableHandleValue::fromMarkedLocation(&f.regs.sp[-2]);

    if (!obj->deleteByValue(cx, propval, rval, strict))
        THROW();
}

void JS_FASTCALL
stubs::DefVarOrConst(VMFrame &f, PropertyName *dn)
{
    unsigned attrs = JSPROP_ENUMERATE;
    if (!f.fp()->isEvalFrame())
        attrs |= JSPROP_PERMANENT;
    if (JSOp(*f.regs.pc) == JSOP_DEFCONST)
        attrs |= JSPROP_READONLY;

    Rooted<JSObject*> varobj(f.cx, &f.fp()->varObj());
    RootedPropertyName name(f.cx, dn);

    if (!DefVarOrConstOperation(f.cx, varobj, name, attrs))
        THROW();
}

void JS_FASTCALL
stubs::SetConst(VMFrame &f, PropertyName *name)
{
    JSContext *cx = f.cx;

    JSObject *obj = &f.fp()->varObj();
    HandleValue ref = HandleValue::fromMarkedLocation(&f.regs.sp[-1]);

    if (!obj->defineProperty(cx, name, ref, JS_PropertyStub, JS_StrictPropertyStub,
                             JSPROP_ENUMERATE | JSPROP_PERMANENT | JSPROP_READONLY))
    {
        THROW();
    }
}

JSBool JS_FASTCALL
stubs::In(VMFrame &f)
{
    JSContext *cx = f.cx;

    const Value &rref = f.regs.sp[-1];
    if (!rref.isObject()) {
        RootedValue val(cx, rref);
        js_ReportValueError(cx, JSMSG_IN_NOT_OBJECT, -1, val, NullPtr());
        THROWV(JS_FALSE);
    }

    RootedObject obj(cx, &rref.toObject());
    RootedId id(cx);
    if (!FetchElementId(f.cx, obj, f.regs.sp[-2], id.address(),
                        MutableHandleValue::fromMarkedLocation(&f.regs.sp[-2])))
    {
        THROWV(JS_FALSE);
    }

    RootedObject obj2(cx);
    RootedShape prop(cx);
    if (!obj->lookupGeneric(cx, id, &obj2, &prop))
        THROWV(JS_FALSE);

    return !!prop;
}

template void JS_FASTCALL stubs::DelElem<true>(VMFrame &f);
template void JS_FASTCALL stubs::DelElem<false>(VMFrame &f);

void JS_FASTCALL
stubs::TypeBarrierHelper(VMFrame &f, uint32_t which)
{
    JS_ASSERT(which == 0 || which == 1);

    /* The actual pushed value is at sp[0], fix up the stack. See finishBarrier. */
    Value &result = f.regs.sp[-1 - (int)which];
    result = f.regs.sp[0];

    /*
     * Break type barriers at this bytecode if we have added many objects to
     * the target already. This isn't needed if inference results for the
     * script have been destroyed, as we will reanalyze and prune type barriers
     * as they are regenerated.
     */
    if (f.script()->hasAnalysis() && f.script()->analysis()->ranInference()) {
        AutoEnterTypeInference enter(f.cx);
        f.script()->analysis()->breakTypeBarriers(f.cx, f.pc() - f.script()->code, false);
    }

    TypeScript::Monitor(f.cx, f.script(), f.pc(), result);
}

void JS_FASTCALL
stubs::StubTypeHelper(VMFrame &f, int32_t which)
{
    const Value &result = f.regs.sp[which];

    if (f.script()->hasAnalysis() && f.script()->analysis()->ranInference()) {
        AutoEnterTypeInference enter(f.cx);
        f.script()->analysis()->breakTypeBarriers(f.cx, f.pc() - f.script()->code, false);
    }

    TypeScript::Monitor(f.cx, f.script(), f.pc(), result);
}

/*
 * Variant of TypeBarrierHelper for checking types after making a native call.
 * The stack is already correct, and no fixup should be performed.
 */
void JS_FASTCALL
stubs::TypeBarrierReturn(VMFrame &f, Value *vp)
{
    TypeScript::Monitor(f.cx, f.script(), f.pc(), vp[0]);
}

void JS_FASTCALL
stubs::NegZeroHelper(VMFrame &f)
{
    f.regs.sp[-1].setDouble(-0.0);
    TypeScript::MonitorOverflow(f.cx, f.script(), f.pc());
}

void JS_FASTCALL
stubs::CheckArgumentTypes(VMFrame &f)
{
    StackFrame *fp = f.fp();
    JSFunction *fun = fp->fun();
    JSScript *script = fun->script();
    RecompilationMonitor monitor(f.cx);

    {
        /* Postpone recompilations until all args have been updated. */
        types::AutoEnterTypeInference enter(f.cx);

        if (!f.fp()->isConstructing())
            TypeScript::SetThis(f.cx, script, fp->thisValue());
        for (unsigned i = 0; i < fun->nargs; i++)
            TypeScript::SetArgument(f.cx, script, i, fp->unaliasedFormal(i, DONT_CHECK_ALIASING));
    }

    if (monitor.recompiled())
        return;

#ifdef JS_MONOIC
    ic::GenerateArgumentCheckStub(f);
#endif
}

#ifdef DEBUG
void JS_FASTCALL
stubs::AssertArgumentTypes(VMFrame &f)
{
    StackFrame *fp = f.fp();
    JSFunction *fun = fp->fun();
    JSScript *script = fun->script();

    /*
     * Don't check the type of 'this' for constructor frames, the 'this' value
     * has not been constructed yet.
     */
    if (!fp->isConstructing()) {
        Type type = GetValueType(f.cx, fp->thisValue());
        if (!TypeScript::ThisTypes(script)->hasType(type))
            TypeFailure(f.cx, "Missing type for this: %s", TypeString(type));
    }

    for (unsigned i = 0; i < fun->nargs; i++) {
        Type type = GetValueType(f.cx, fp->unaliasedFormal(i, DONT_CHECK_ALIASING));
        if (!TypeScript::ArgTypes(script, i)->hasType(type))
            TypeFailure(f.cx, "Missing type for arg %d: %s", i, TypeString(type));
    }
}
#endif

/*
 * These two are never actually called, they just give us a place to rejoin if
 * there is an invariant failure when initially entering a loop.
 */
void JS_FASTCALL stubs::MissedBoundsCheckEntry(VMFrame &f) {}
void JS_FASTCALL stubs::MissedBoundsCheckHead(VMFrame &f) {}

void * JS_FASTCALL
stubs::InvariantFailure(VMFrame &f, void *rval)
{
    /*
     * Patch this call to the return site of the call triggering the invariant
     * failure (or a MissedBoundsCheck* function if the failure occurred on
     * initial loop entry), and trigger a recompilation which will then
     * redirect to the rejoin point for that call. We want to make things look
     * to the recompiler like we are still inside that call, and that after
     * recompilation we will return to the call's rejoin point.
     */
    void *repatchCode = f.scratch;
    JS_ASSERT(repatchCode);
    void **frameAddr = f.returnAddressLocation();
    *frameAddr = repatchCode;

    /* Recompile the outermost script, and don't hoist any bounds checks. */
    JSScript *script = f.fp()->script();
    JS_ASSERT(!script->failedBoundsCheck);
    script->failedBoundsCheck = true;

    ExpandInlineFrames(f.cx->compartment);

    mjit::Recompiler::clearStackReferences(f.cx->runtime->defaultFreeOp(), script);
    mjit::ReleaseScriptCode(f.cx->runtime->defaultFreeOp(), script);

    /* Return the same value (if any) as the call triggering the invariant failure. */
    return rval;
}

void JS_FASTCALL
stubs::Exception(VMFrame &f)
{
    // Check the interrupt flag to allow interrupting deeply nested exception
    // handling.
    if (f.cx->runtime->interrupt && !js_HandleExecutionInterrupt(f.cx))
        THROW();

    f.regs.sp[0] = f.cx->getPendingException();
    f.cx->clearPendingException();
}

void JS_FASTCALL
stubs::StrictEvalPrologue(VMFrame &f)
{
    if (!f.fp()->jitStrictEvalPrologue(f.cx))
        THROW();
}

void JS_FASTCALL
stubs::HeavyweightFunctionPrologue(VMFrame &f)
{
    if (!f.fp()->jitHeavyweightFunctionPrologue(f.cx))
        THROW();
}

void JS_FASTCALL
stubs::Epilogue(VMFrame &f)
{
    f.fp()->epilogue(f.cx);
}

void JS_FASTCALL
stubs::AnyFrameEpilogue(VMFrame &f)
{
    /*
     * On the normal execution path, emitReturn calls ScriptDebugEpilogue
     * and inlines epilogue. This function implements forced early
     * returns, so it must have the same effect.
     */
    bool ok = true;
    if (f.cx->compartment->debugMode())
        ok = js::ScriptDebugEpilogue(f.cx, f.fp(), ok);
    f.fp()->epilogue(f.cx);
    if (!ok)
        THROW();
}

template <bool Clamped>
int32_t JS_FASTCALL
stubs::ConvertToTypedInt(JSContext *cx, Value *vp)
{
    JS_ASSERT(!vp->isInt32());

    if (vp->isDouble()) {
        if (Clamped)
            return ClampDoubleToUint8(vp->toDouble());
        return ToInt32(vp->toDouble());
    }

    if (vp->isNull() || vp->isObject() || vp->isUndefined())
        return 0;

    if (vp->isBoolean())
        return vp->toBoolean() ? 1 : 0;

    JS_ASSERT(vp->isString());

    int32_t i32 = 0;
#ifdef DEBUG
    bool success =
#endif
        StringToNumberType<int32_t>(cx, vp->toString(), &i32);
    JS_ASSERT(success);

    return i32;
}

template int32_t JS_FASTCALL stubs::ConvertToTypedInt<true>(JSContext *, Value *);
template int32_t JS_FASTCALL stubs::ConvertToTypedInt<false>(JSContext *, Value *);

void JS_FASTCALL
stubs::ConvertToTypedFloat(JSContext *cx, Value *vp)
{
    JS_ASSERT(!vp->isDouble() && !vp->isInt32());

    if (vp->isNull()) {
        vp->setDouble(0);
    } else if (vp->isObject() || vp->isUndefined()) {
        vp->setDouble(js_NaN);
    } else if (vp->isBoolean()) {
        vp->setDouble(vp->toBoolean() ? 1 : 0);
    } else {
        JS_ASSERT(vp->isString());
        double d = 0;
#ifdef DEBUG
        bool success =
#endif
            StringToNumberType<double>(cx, vp->toString(), &d);
        JS_ASSERT(success);
        vp->setDouble(d);
    }
}

void JS_FASTCALL
stubs::WriteBarrier(VMFrame &f, Value *addr)
{
    gc::MarkValueUnbarriered(f.cx->compartment->barrierTracer(), addr, "write barrier");
}

void JS_FASTCALL
stubs::GCThingWriteBarrier(VMFrame &f, Value *addr)
{
    gc::Cell *cell = (gc::Cell *)addr->toGCThing();
    if (cell && !cell->isMarked())
        gc::MarkValueUnbarriered(f.cx->compartment->barrierTracer(), addr, "write barrier");
}<|MERGE_RESOLUTION|>--- conflicted
+++ resolved
@@ -1007,11 +1007,7 @@
     MutableHandleValue objval = MutableHandleValue::fromMarkedLocation(&f.regs.sp[-1]);
 
     RootedValue rval(cx);
-<<<<<<< HEAD
-    if (!GetPropertyOperation(cx, f.script(), f.pc(), f.regs.sp[-1], &rval))
-=======
-    if (!GetPropertyOperation(cx, f.pc(), objval, &rval))
->>>>>>> 94d1e10b
+    if (!GetPropertyOperation(cx, f.script(), f.pc(), objval, &rval))
         THROW();
 
     regs.sp[-1] = rval;
