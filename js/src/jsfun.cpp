/* -*- Mode: C++; tab-width: 8; indent-tabs-mode: nil; c-basic-offset: 4 -*-
 * vim: set ts=8 sw=4 et tw=99:
 *
 * ***** BEGIN LICENSE BLOCK *****
 * Version: MPL 1.1/GPL 2.0/LGPL 2.1
 *
 * The contents of this file are subject to the Mozilla Public License Version
 * 1.1 (the "License"); you may not use this file except in compliance with
 * the License. You may obtain a copy of the License at
 * http://www.mozilla.org/MPL/
 *
 * Software distributed under the License is distributed on an "AS IS" basis,
 * WITHOUT WARRANTY OF ANY KIND, either express or implied. See the License
 * for the specific language governing rights and limitations under the
 * License.
 *
 * The Original Code is Mozilla Communicator client code, released
 * March 31, 1998.
 *
 * The Initial Developer of the Original Code is
 * Netscape Communications Corporation.
 * Portions created by the Initial Developer are Copyright (C) 1998
 * the Initial Developer. All Rights Reserved.
 *
 * Contributor(s):
 *
 * Alternatively, the contents of this file may be used under the terms of
 * either of the GNU General Public License Version 2 or later (the "GPL"),
 * or the GNU Lesser General Public License Version 2.1 or later (the "LGPL"),
 * in which case the provisions of the GPL or the LGPL are applicable instead
 * of those above. If you wish to allow use of your version of this file only
 * under the terms of either the GPL or the LGPL, and not to allow others to
 * use your version of this file under the terms of the MPL, indicate your
 * decision by deleting the provisions above and replace them with the notice
 * and other provisions required by the GPL or the LGPL. If you do not delete
 * the provisions above, a recipient may use your version of this file under
 * the terms of any one of the MPL, the GPL or the LGPL.
 *
 * ***** END LICENSE BLOCK ***** */

/*
 * JS function support.
 */
#include <string.h>
#include "jstypes.h"
#include "jsstdint.h"
#include "jsbit.h"
#include "jsutil.h"
#include "jsapi.h"
#include "jsarray.h"
#include "jsatom.h"
#include "jsbool.h"
#include "jsbuiltins.h"
#include "jscntxt.h"
#include "jsversion.h"
#include "jsemit.h"
#include "jsfun.h"
#include "jsgc.h"
#include "jsgcmark.h"
#include "jsinterp.h"
#include "jslock.h"
#include "jsnum.h"
#include "jsobj.h"
#include "jsopcode.h"
#include "jsparse.h"
#include "jspropertytree.h"
#include "jsproxy.h"
#include "jsscan.h"
#include "jsscope.h"
#include "jsscript.h"
#include "jsstr.h"
#include "jsexn.h"
#include "jsstaticcheck.h"
#include "jstracer.h"

#if JS_HAS_GENERATORS
# include "jsiter.h"
#endif

#if JS_HAS_XDR
# include "jsxdrapi.h"
#endif

#ifdef JS_METHODJIT
#include "methodjit/MethodJIT.h"
#endif

#include "jsatominlines.h"
#include "jsfuninlines.h"
#include "jsinferinlines.h"
#include "jsobjinlines.h"
#include "jsscriptinlines.h"

#include "vm/ArgumentsObject-inl.h"
#include "vm/Stack-inl.h"

using namespace js;
using namespace js::gc;
using namespace js::types;

inline JSObject *
JSObject::getThrowTypeError() const
{
    return getGlobal()->getThrowTypeError();
}

JSBool
js_GetArgsValue(JSContext *cx, StackFrame *fp, Value *vp)
{
    JSObject *argsobj;

    if (fp->hasOverriddenArgs()) {
        JS_ASSERT(fp->hasCallObj());
        jsid id = ATOM_TO_JSID(cx->runtime->atomState.argumentsAtom);
        return fp->callObj().getProperty(cx, id, vp);
    }
    argsobj = js_GetArgsObject(cx, fp);
    if (!argsobj)
        return JS_FALSE;
    vp->setObject(*argsobj);
    return JS_TRUE;
}

JSBool
js_GetArgsProperty(JSContext *cx, StackFrame *fp, jsid id, Value *vp)
{
    JS_ASSERT(fp->isFunctionFrame());

    if (fp->hasOverriddenArgs()) {
        JS_ASSERT(fp->hasCallObj());

        jsid argumentsid = ATOM_TO_JSID(cx->runtime->atomState.argumentsAtom);
        Value v;
        if (!fp->callObj().getProperty(cx, argumentsid, &v))
            return false;

        JSObject *obj;
        if (v.isPrimitive()) {
            obj = js_ValueToNonNullObject(cx, v);
            if (!obj)
                return false;
        } else {
            obj = &v.toObject();
        }
        return obj->getProperty(cx, id, vp);
    }

    vp->setUndefined();
    if (JSID_IS_INT(id)) {
        uint32 arg = uint32(JSID_TO_INT(id));
        ArgumentsObject *argsobj = fp->maybeArgsObj();
        if (arg < fp->numActualArgs()) {
            if (argsobj) {
                const Value &v = argsobj->element(arg);
                if (v.isMagic(JS_ARGS_HOLE))
                    return argsobj->getProperty(cx, id, vp);
                if (fp->functionScript()->strictModeCode) {
                    *vp = v;
                    return true;
                }
            }
            *vp = fp->canonicalActualArg(arg);
        } else {
            /*
             * Per ECMA-262 Ed. 3, 10.1.8, last bulleted item, do not share
             * storage between the formal parameter and arguments[k] for all
             * fp->argc <= k && k < fp->fun->nargs.  For example, in
             *
             *   function f(x) { x = 42; return arguments[0]; }
             *   f();
             *
             * the call to f should return undefined, not 42.  If fp->argsobj
             * is null at this point, as it would be in the example, return
             * undefined in *vp.
             */
            if (argsobj)
                return argsobj->getProperty(cx, id, vp);
        }
    } else if (JSID_IS_ATOM(id, cx->runtime->atomState.lengthAtom)) {
        ArgumentsObject *argsobj = fp->maybeArgsObj();
        if (argsobj && argsobj->hasOverriddenLength())
            return argsobj->getProperty(cx, id, vp);
        vp->setInt32(fp->numActualArgs());
    }
    return true;
}

js::ArgumentsObject *
ArgumentsObject::create(JSContext *cx, JSObject *parent, uint32 argc, JSObject &callee)
{
    JS_ASSERT(argc <= JS_ARGS_LENGTH_MAX);

    JSObject *proto;
    if (!js_GetClassPrototype(cx, parent, JSProto_Object, &proto))
        return NULL;

<<<<<<< HEAD
    TypeObject *type = proto->getNewType(cx);
    if (!type)
        return NULL;

    JS_STATIC_ASSERT(JSObject::ARGS_CLASS_RESERVED_SLOTS == 2);
    JSObject *argsobj = js_NewGCObject(cx, FINALIZE_OBJECT2);
    if (!argsobj)
=======
    JS_STATIC_ASSERT(NormalArgumentsObject::RESERVED_SLOTS == 2);
    JS_STATIC_ASSERT(StrictArgumentsObject::RESERVED_SLOTS == 2);
    JSObject *obj = js_NewGCObject(cx, FINALIZE_OBJECT2);
    if (!obj)
>>>>>>> 05240284
        return NULL;

    EmptyShape *emptyArgumentsShape = EmptyShape::getEmptyArgumentsShape(cx);
    if (!emptyArgumentsShape)
        return NULL;
    AutoShapeRooter shapeRoot(cx, emptyArgumentsShape);

    ArgumentsData *data = (ArgumentsData *)
        cx->malloc_(offsetof(ArgumentsData, slots) + argc * sizeof(Value));
    if (!data)
        return NULL;
    SetValueRangeToUndefined(data->slots, argc);

    /* Can't fail from here on, so initialize everything in argsobj. */
<<<<<<< HEAD
    argsobj->init(cx, callee.getFunctionPrivate()->inStrictMode()
                  ? &StrictArgumentsClass
                  : &js_ArgumentsClass,
                  type, parent, NULL, false);
=======
    obj->init(cx, callee.getFunctionPrivate()->inStrictMode()
              ? &StrictArgumentsObject::jsClass
              : &NormalArgumentsObject::jsClass,
              proto, parent, NULL, false);
    obj->setMap(emptyArgumentsShape);

    ArgumentsObject *argsobj = obj->asArguments();
>>>>>>> 05240284

    JS_ASSERT(UINT32_MAX > (uint64(argc) << PACKED_BITS_COUNT));
    argsobj->setInitialLength(argc);

    argsobj->setCalleeAndData(callee, data);

    return argsobj;
}

struct STATIC_SKIP_INFERENCE PutArg
{
    PutArg(Value *dst) : dst(dst) {}
    Value *dst;
    bool operator()(uintN, Value *src) {
        if (!dst->isMagic(JS_ARGS_HOLE))
            *dst = *src;
        ++dst;
        return true;
    }
};

JSObject *
js_GetArgsObject(JSContext *cx, StackFrame *fp)
{
    /*
     * We must be in a function activation; the function must be lightweight
     * or else fp must have a variable object.
     */
    JS_ASSERT_IF(fp->fun()->isHeavyweight(), fp->hasCallObj());

    while (fp->isEvalOrDebuggerFrame())
        fp = fp->prev();

    /* Create an arguments object for fp only if it lacks one. */
    if (fp->hasArgsObj())
        return &fp->argsObj();

    /* Compute the arguments object's parent slot from fp's scope chain. */
    JSObject *global = fp->scopeChain().getGlobal();
    ArgumentsObject *argsobj =
        ArgumentsObject::create(cx, global, fp->numActualArgs(), fp->callee());
    if (!argsobj)
        return argsobj;

    /*
     * Strict mode functions have arguments objects that copy the initial
     * actual parameter values.  It is the caller's responsibility to get the
     * arguments object before any parameters are modified!  (The emitter
     * ensures this by synthesizing an arguments access at the start of any
     * strict mode function that contains an assignment to a parameter, or
     * that calls eval.)  Non-strict mode arguments use the frame pointer to
     * retrieve up-to-date parameter values.
     */
    if (argsobj->isStrictArguments())
        fp->forEachCanonicalActualArg(PutArg(argsobj->data()->slots));
    else
        argsobj->setPrivate(fp);

    fp->setArgsObj(*argsobj);
    return argsobj;
}

void
js_PutArgsObject(StackFrame *fp)
{
    ArgumentsObject &argsobj = fp->argsObj();
    if (argsobj.isNormalArguments()) {
        JS_ASSERT(argsobj.getPrivate() == fp);
        fp->forEachCanonicalActualArg(PutArg(argsobj.data()->slots));
        argsobj.setPrivate(NULL);
    } else {
        JS_ASSERT(!argsobj.getPrivate());
    }
}

#ifdef JS_TRACER

/*
 * Traced versions of js_GetArgsObject and js_PutArgsObject.
 */
JSObject * JS_FASTCALL
js_NewArgumentsOnTrace(JSContext *cx, JSObject *parent, uint32 argc, JSObject *callee)
{
    ArgumentsObject *argsobj = ArgumentsObject::create(cx, parent, argc, *callee);
    if (!argsobj)
        return NULL;

    if (argsobj->isStrictArguments()) {
        /*
         * Strict mode callers must copy arguments into the created arguments
         * object. The trace-JITting code is in TraceRecorder::newArguments.
         */
        JS_ASSERT(!argsobj->getPrivate());
    } else {
        argsobj->setPrivate(JS_ARGUMENTS_OBJECT_ON_TRACE);
    }

    return argsobj;
}
JS_DEFINE_CALLINFO_4(extern, OBJECT, js_NewArgumentsOnTrace, CONTEXT, OBJECT, UINT32, OBJECT,
                     0, nanojit::ACCSET_STORE_ANY)

/* FIXME change the return type to void. */
JSBool JS_FASTCALL
js_PutArgumentsOnTrace(JSContext *cx, JSObject *obj, Value *argv)
{
    NormalArgumentsObject *argsobj = obj->asNormalArguments();

    JS_ASSERT(argsobj->getPrivate() == JS_ARGUMENTS_OBJECT_ON_TRACE);

    /*
     * TraceRecorder::putActivationObjects builds a single, contiguous array of
     * the arguments, regardless of whether #actuals > #formals so there is no
     * need to worry about actual vs. formal arguments.
     */
    Value *srcend = argv + argsobj->initialLength();
    Value *dst = argsobj->data()->slots;
    for (Value *src = argv; src < srcend; ++src, ++dst) {
        if (!dst->isMagic(JS_ARGS_HOLE))
            *dst = *src;
    }

    argsobj->setPrivate(NULL);
    return true;
}
JS_DEFINE_CALLINFO_3(extern, BOOL, js_PutArgumentsOnTrace, CONTEXT, OBJECT, VALUEPTR, 0,
                     nanojit::ACCSET_STORE_ANY)

#endif /* JS_TRACER */

static JSBool
args_delProperty(JSContext *cx, JSObject *obj, jsid id, Value *vp)
{
    ArgumentsObject *argsobj = obj->asArguments();
    if (JSID_IS_INT(id)) {
        uintN arg = uintN(JSID_TO_INT(id));
        if (arg < argsobj->initialLength())
            argsobj->setElement(arg, MagicValue(JS_ARGS_HOLE));
    } else if (JSID_IS_ATOM(id, cx->runtime->atomState.lengthAtom)) {
        argsobj->markLengthOverridden();
    } else if (JSID_IS_ATOM(id, cx->runtime->atomState.calleeAtom)) {
        argsobj->asNormalArguments()->clearCallee();
    }
    return true;
}

static JS_REQUIRES_STACK JSObject *
WrapEscapingClosure(JSContext *cx, StackFrame *fp, JSFunction *fun)
{
    JS_ASSERT(fun->optimizedClosure());
    JS_ASSERT(!fun->u.i.wrapper);

    /*
     * We do not attempt to reify Call and Block objects on demand for outer
     * scopes. This could be done (see the "v8" patch in bug 494235) but it is
     * fragile in the face of ongoing compile-time optimization. Instead, the
     * _DBG* opcodes used by wrappers created here must cope with unresolved
     * upvars and throw them as reference errors. Caveat debuggers!
     */
    JSObject *scopeChain = GetScopeChain(cx, fp);
    if (!scopeChain)
        return NULL;

    JSObject *wfunobj = NewFunction(cx, scopeChain);
    if (!wfunobj)
        return NULL;
    AutoObjectRooter tvr(cx, wfunobj);

    JSFunction *wfun = (JSFunction *) wfunobj;
    wfunobj->setPrivate(wfun);
    wfun->nargs = fun->nargs;
    wfun->flags = fun->flags | JSFUN_HEAVYWEIGHT;
    wfun->u.i.skipmin = fun->u.i.skipmin;
    wfun->u.i.wrapper = true;
    wfun->u.i.script = NULL;
    wfun->atom = fun->atom;

    JSScript *script = fun->script();
    jssrcnote *snbase = script->notes();
    jssrcnote *sn = snbase;
    while (!SN_IS_TERMINATOR(sn))
        sn = SN_NEXT(sn);
    uintN nsrcnotes = (sn - snbase) + 1;

    /* NB: GC must not occur before wscript is homed in wfun->u.i.script. */
    JSScript *wscript = JSScript::NewScript(cx, script->length, nsrcnotes,
                                            script->atomMap.length,
                                            JSScript::isValidOffset(script->objectsOffset)
                                            ? script->objects()->length
                                            : 0,
                                            script->bindings.countUpvars(),
                                            JSScript::isValidOffset(script->regexpsOffset)
                                            ? script->regexps()->length
                                            : 0,
                                            JSScript::isValidOffset(script->trynotesOffset)
                                            ? script->trynotes()->length
                                            : 0,
                                            JSScript::isValidOffset(script->constOffset)
                                            ? script->consts()->length
                                            : 0,
                                            JSScript::isValidOffset(script->globalsOffset)
                                            ? script->globals()->length
                                            : 0,
                                            script->nClosedArgs,
                                            script->nClosedVars,
                                            script->getVersion());
    if (!wscript)
        return NULL;

    memcpy(wscript->code, script->code, script->length);
    wscript->main = wscript->code + (script->main - script->code);

    memcpy(wscript->notes(), snbase, nsrcnotes * sizeof(jssrcnote));
    memcpy(wscript->atomMap.vector, script->atomMap.vector,
           wscript->atomMap.length * sizeof(JSAtom *));
    if (JSScript::isValidOffset(script->objectsOffset)) {
        memcpy(wscript->objects()->vector, script->objects()->vector,
               wscript->objects()->length * sizeof(JSObject *));
    }
    if (JSScript::isValidOffset(script->regexpsOffset)) {
        memcpy(wscript->regexps()->vector, script->regexps()->vector,
               wscript->regexps()->length * sizeof(JSObject *));
    }
    if (JSScript::isValidOffset(script->trynotesOffset)) {
        memcpy(wscript->trynotes()->vector, script->trynotes()->vector,
               wscript->trynotes()->length * sizeof(JSTryNote));
    }
    if (JSScript::isValidOffset(script->globalsOffset)) {
        memcpy(wscript->globals()->vector, script->globals()->vector,
               wscript->globals()->length * sizeof(GlobalSlotArray::Entry));
    }
    if (script->nClosedArgs + script->nClosedVars != 0)
        script->copyClosedSlotsTo(wscript);

    if (script->bindings.hasUpvars()) {
        JS_ASSERT(script->bindings.countUpvars() == wscript->upvars()->length);
        memcpy(wscript->upvars()->vector, script->upvars()->vector,
               script->bindings.countUpvars() * sizeof(uint32));
    }

    jsbytecode *pc = wscript->code;
    while (*pc != JSOP_STOP) {
        /* FIXME should copy JSOP_TRAP? */
        JSOp op = js_GetOpcode(cx, wscript, pc);
        const JSCodeSpec *cs = &js_CodeSpec[op];
        ptrdiff_t oplen = cs->length;
        if (oplen < 0)
            oplen = js_GetVariableBytecodeLength(pc);

        /*
         * Rewrite JSOP_{GET,CALL}FCSLOT as JSOP_{GET,CALL}UPVAR_DBG for the
         * case where fun is an escaping flat closure. This works because the
         * UPVAR and FCSLOT ops by design have the same format: an upvar index
         * immediate operand.
         */
        switch (op) {
          case JSOP_GETFCSLOT:      *pc = JSOP_GETUPVAR_DBG; break;
          case JSOP_CALLFCSLOT:     *pc = JSOP_CALLUPVAR_DBG; break;
          case JSOP_DEFFUN_FC:      *pc = JSOP_DEFFUN_DBGFC; break;
          case JSOP_DEFLOCALFUN_FC: *pc = JSOP_DEFLOCALFUN_DBGFC; break;
          case JSOP_LAMBDA_FC:      *pc = JSOP_LAMBDA_DBGFC; break;
          default:;
        }
        pc += oplen;
    }

    /*
     * Fill in the rest of wscript. This means if you add members to JSScript
     * you must update this code. FIXME: factor into JSScript::clone method.
     */
    JS_ASSERT(wscript->getVersion() == script->getVersion());
    wscript->nfixed = script->nfixed;
    wscript->filename = script->filename;
    wscript->lineno = script->lineno;
    wscript->nslots = script->nslots;
    wscript->staticLevel = script->staticLevel;
    wscript->principals = script->principals;
    wscript->noScriptRval = script->noScriptRval;
    wscript->savedCallerFun = script->savedCallerFun;
    wscript->hasSharps = script->hasSharps;
    wscript->strictModeCode = script->strictModeCode;
    wscript->compileAndGo = script->compileAndGo;
    wscript->usesEval = script->usesEval;
    wscript->usesArguments = script->usesArguments;
    wscript->warnedAboutTwoArgumentEval = script->warnedAboutTwoArgumentEval;
    if (wscript->principals)
        JSPRINCIPALS_HOLD(cx, wscript->principals);
#ifdef CHECK_SCRIPT_OWNER
    wscript->owner = script->owner;
#endif

    wscript->bindings.clone(cx, &script->bindings);

    /* Deoptimize wfun from FUN_{FLAT,NULL}_CLOSURE to FUN_INTERPRETED. */
    FUN_SET_KIND(wfun, JSFUN_INTERPRETED);
    wfun->u.i.script = wscript;
    if (!wscript->typeSetFunction(cx, wfun))
        return NULL;
    js_CallNewScriptHook(cx, wscript, wfun);
    return wfunobj;
}

static JSBool
ArgGetter(JSContext *cx, JSObject *obj, jsid id, Value *vp)
{
    LeaveTrace(cx);

    if (!obj->isNormalArguments())
        return true;

    NormalArgumentsObject *argsobj = obj->asNormalArguments();
    if (JSID_IS_INT(id)) {
        /*
         * arg can exceed the number of arguments if a script changed the
         * prototype to point to another Arguments object with a bigger argc.
         */
        uintN arg = uintN(JSID_TO_INT(id));
        if (arg < argsobj->initialLength()) {
            JS_ASSERT(!argsobj->element(arg).isMagic(JS_ARGS_HOLE));
            if (StackFrame *fp = reinterpret_cast<StackFrame *>(argsobj->getPrivate()))
                *vp = fp->canonicalActualArg(arg);
            else
                *vp = argsobj->element(arg);
        }
    } else if (JSID_IS_ATOM(id, cx->runtime->atomState.lengthAtom)) {
        if (!argsobj->hasOverriddenLength())
            vp->setInt32(argsobj->initialLength());
    } else {
        JS_ASSERT(JSID_IS_ATOM(id, cx->runtime->atomState.calleeAtom));
        const Value &v = argsobj->callee();
        if (!v.isMagic(JS_ARGS_HOLE)) {
            /*
             * If this function or one in it needs upvars that reach above it
             * in the scope chain, it must not be a null closure (it could be a
             * flat closure, or an unoptimized closure -- the latter itself not
             * necessarily heavyweight). Rather than wrap here, we simply throw
             * to reduce code size and tell debugger users the truth instead of
             * passing off a fibbing wrapper.
             */
            if (GET_FUNCTION_PRIVATE(cx, &v.toObject())->needsWrapper()) {
                JS_ReportErrorNumber(cx, js_GetErrorMessage, NULL,
                                     JSMSG_OPTIMIZED_CLOSURE_LEAK);
                return false;
            }
            *vp = v;
        }
    }
    return true;
}

static JSBool
ArgSetter(JSContext *cx, JSObject *obj, jsid id, JSBool strict, Value *vp)
{
#ifdef JS_TRACER
    // To be able to set a property here on trace, we would have to make
    // sure any updates also get written back to the trace native stack.
    // For simplicity, we just leave trace, since this is presumably not
    // a common operation.
    LeaveTrace(cx);
#endif


    if (!obj->isNormalArguments())
        return true;

    NormalArgumentsObject *argsobj = obj->asNormalArguments();

    if (JSID_IS_INT(id)) {
        uintN arg = uintN(JSID_TO_INT(id));
        if (arg < argsobj->initialLength()) {
            if (StackFrame *fp = reinterpret_cast<StackFrame *>(argsobj->getPrivate())) {
                JSScript *script = fp->functionScript();
                if (script->usesArguments) {
                    if (arg < fp->numFormalArgs())
                        script->typeSetArgument(cx, arg, *vp);
                    fp->canonicalActualArg(arg) = *vp;
                }
                return true;
            }
        }
    } else {
        JS_ASSERT(JSID_IS_ATOM(id, cx->runtime->atomState.lengthAtom) ||
                  JSID_IS_ATOM(id, cx->runtime->atomState.calleeAtom));
    }

    /*
     * For simplicity we use delete/define to replace the property with one
     * backed by the default Object getter and setter. Note that we rely on
     * args_delProperty to clear the corresponding reserved slot so the GC can
     * collect its value. Note also that we must define the property instead
     * of setting it in case the user has changed the prototype to an object
     * that has a setter for this id.
     */
    AutoValueRooter tvr(cx);
    return js_DeleteProperty(cx, argsobj, id, tvr.addr(), false) &&
           js_DefineProperty(cx, argsobj, id, vp, NULL, NULL, JSPROP_ENUMERATE);
}

static JSBool
args_resolve(JSContext *cx, JSObject *obj, jsid id, uintN flags,
             JSObject **objp)
{
    *objp = NULL;

    NormalArgumentsObject *argsobj = obj->asNormalArguments();

    uintN attrs = JSPROP_SHARED | JSPROP_SHADOWABLE;
    if (JSID_IS_INT(id)) {
        uint32 arg = uint32(JSID_TO_INT(id));
        if (arg >= argsobj->initialLength() || argsobj->element(arg).isMagic(JS_ARGS_HOLE))
            return true;

        attrs |= JSPROP_ENUMERATE;
    } else if (JSID_IS_ATOM(id, cx->runtime->atomState.lengthAtom)) {
        if (argsobj->hasOverriddenLength())
            return true;
    } else {
        if (!JSID_IS_ATOM(id, cx->runtime->atomState.calleeAtom))
            return true;

        if (argsobj->callee().isMagic(JS_ARGS_HOLE))
            return true;
    }

    Value undef = UndefinedValue();
    if (!js_DefineProperty(cx, argsobj, id, &undef, ArgGetter, ArgSetter, attrs))
        return JS_FALSE;

    *objp = argsobj;
    return true;
}

static JSBool
args_enumerate(JSContext *cx, JSObject *obj)
{
    NormalArgumentsObject *argsobj = obj->asNormalArguments();

    /*
     * Trigger reflection in args_resolve using a series of js_LookupProperty
     * calls.
     */
    int argc = int(argsobj->initialLength());
    for (int i = -2; i != argc; i++) {
        jsid id = (i == -2)
                  ? ATOM_TO_JSID(cx->runtime->atomState.lengthAtom)
                  : (i == -1)
                  ? ATOM_TO_JSID(cx->runtime->atomState.calleeAtom)
                  : INT_TO_JSID(i);

        JSObject *pobj;
        JSProperty *prop;
        if (!js_LookupProperty(cx, argsobj, id, &pobj, &prop))
            return false;
    }
    return true;
}

static JSBool
StrictArgGetter(JSContext *cx, JSObject *obj, jsid id, Value *vp)
{
    LeaveTrace(cx);

    if (!obj->isStrictArguments())
        return true;

    StrictArgumentsObject *argsobj = obj->asStrictArguments();

    if (JSID_IS_INT(id)) {
        /*
         * arg can exceed the number of arguments if a script changed the
         * prototype to point to another Arguments object with a bigger argc.
         */
        uintN arg = uintN(JSID_TO_INT(id));
        if (arg < argsobj->initialLength()) {
            const Value &v = argsobj->element(arg);
            if (!v.isMagic(JS_ARGS_HOLE))
                *vp = v;
        }
    } else {
        JS_ASSERT(JSID_IS_ATOM(id, cx->runtime->atomState.lengthAtom));
        if (!argsobj->hasOverriddenLength())
            vp->setInt32(argsobj->initialLength());
    }
    return true;
}

static JSBool

StrictArgSetter(JSContext *cx, JSObject *obj, jsid id, JSBool strict, Value *vp)
{
    if (!obj->isStrictArguments())
        return true;

    StrictArgumentsObject *argsobj = obj->asStrictArguments();

    if (JSID_IS_INT(id)) {
        uintN arg = uintN(JSID_TO_INT(id));
        if (arg < argsobj->initialLength()) {
            argsobj->setElement(arg, *vp);
            return true;
        }
    } else {
        JS_ASSERT(JSID_IS_ATOM(id, cx->runtime->atomState.lengthAtom));
    }

    /*
     * For simplicity we use delete/set to replace the property with one
     * backed by the default Object getter and setter. Note that we rely on
     * args_delProperty to clear the corresponding reserved slot so the GC can
     * collect its value.
     */
    AutoValueRooter tvr(cx);
    return js_DeleteProperty(cx, argsobj, id, tvr.addr(), strict) &&
           js_SetProperty(cx, argsobj, id, vp, strict);
}

static JSBool
strictargs_resolve(JSContext *cx, JSObject *obj, jsid id, uintN flags, JSObject **objp)
{
    *objp = NULL;

    StrictArgumentsObject *argsobj = obj->asStrictArguments();

    uintN attrs = JSPROP_SHARED | JSPROP_SHADOWABLE;
    PropertyOp getter = StrictArgGetter;
    StrictPropertyOp setter = StrictArgSetter;

    if (JSID_IS_INT(id)) {
        uint32 arg = uint32(JSID_TO_INT(id));
        if (arg >= argsobj->initialLength() || argsobj->element(arg).isMagic(JS_ARGS_HOLE))
            return true;

        attrs |= JSPROP_ENUMERATE;
    } else if (JSID_IS_ATOM(id, cx->runtime->atomState.lengthAtom)) {
        if (argsobj->hasOverriddenLength())
            return true;
    } else {
        if (!JSID_IS_ATOM(id, cx->runtime->atomState.calleeAtom) &&
            !JSID_IS_ATOM(id, cx->runtime->atomState.callerAtom)) {
            return true;
        }

        attrs = JSPROP_PERMANENT | JSPROP_GETTER | JSPROP_SETTER | JSPROP_SHARED;
        getter = CastAsPropertyOp(argsobj->getThrowTypeError());
        setter = CastAsStrictPropertyOp(argsobj->getThrowTypeError());
    }

    Value undef = UndefinedValue();
    if (!js_DefineProperty(cx, argsobj, id, &undef, getter, setter, attrs))
        return false;

    *objp = argsobj;
    return true;
}

static JSBool
strictargs_enumerate(JSContext *cx, JSObject *obj)
{
    StrictArgumentsObject *argsobj = obj->asStrictArguments();

    /*
     * Trigger reflection in strictargs_resolve using a series of
     * js_LookupProperty calls.
     */
    JSObject *pobj;
    JSProperty *prop;

    // length
    if (!js_LookupProperty(cx, argsobj, ATOM_TO_JSID(cx->runtime->atomState.lengthAtom), &pobj, &prop))
        return false;

    // callee
    if (!js_LookupProperty(cx, argsobj, ATOM_TO_JSID(cx->runtime->atomState.calleeAtom), &pobj, &prop))
        return false;

    // caller
    if (!js_LookupProperty(cx, argsobj, ATOM_TO_JSID(cx->runtime->atomState.callerAtom), &pobj, &prop))
        return false;

    for (uint32 i = 0, argc = argsobj->initialLength(); i < argc; i++) {
        if (!js_LookupProperty(cx, argsobj, INT_TO_JSID(i), &pobj, &prop))
            return false;
    }

    return true;
}

static void
args_finalize(JSContext *cx, JSObject *obj)
{
    cx->free_(reinterpret_cast<void *>(obj->asArguments()->data()));
}

/*
 * If a generator's arguments or call object escapes, and the generator frame
 * is not executing, the generator object needs to be marked because it is not
 * otherwise reachable. An executing generator is rooted by its invocation.  To
 * distinguish the two cases (which imply different access paths to the
 * generator object), we use the JSFRAME_FLOATING_GENERATOR flag, which is only
 * set on the StackFrame kept in the generator object's JSGenerator.
 */
static inline void
MaybeMarkGenerator(JSTracer *trc, JSObject *obj)
{
#if JS_HAS_GENERATORS
    StackFrame *fp = (StackFrame *) obj->getPrivate();
    if (fp && fp->isFloatingGenerator()) {
        JSObject *genobj = js_FloatingFrameToGenerator(fp)->obj;
        MarkObject(trc, *genobj, "generator object");
    }
#endif
}

static void
args_trace(JSTracer *trc, JSObject *obj)
{
    ArgumentsObject *argsobj = obj->asArguments();
    if (argsobj->getPrivate() == JS_ARGUMENTS_OBJECT_ON_TRACE) {
        JS_ASSERT(!argsobj->isStrictArguments());
        return;
    }

    ArgumentsData *data = argsobj->data();
    if (data->callee.isObject())
        MarkObject(trc, data->callee.toObject(), js_callee_str);
    MarkValueRange(trc, argsobj->initialLength(), data->slots, js_arguments_str);

    MaybeMarkGenerator(trc, argsobj);
}

namespace js {

/*
 * The classes below collaborate to lazily reflect and synchronize actual
 * argument values, argument count, and callee function object stored in a
 * StackFrame with their corresponding property values in the frame's
 * arguments object.
 */
Class NormalArgumentsObject::jsClass = {
    "Arguments",
    JSCLASS_HAS_PRIVATE | JSCLASS_NEW_RESOLVE |
    JSCLASS_HAS_RESERVED_SLOTS(RESERVED_SLOTS) |
    JSCLASS_HAS_CACHED_PROTO(JSProto_Object),
    PropertyStub,         /* addProperty */
    args_delProperty,
    PropertyStub,         /* getProperty */
    StrictPropertyStub,   /* setProperty */
    args_enumerate,
    reinterpret_cast<JSResolveOp>(args_resolve),
    ConvertStub,
    args_finalize,        /* finalize   */
    NULL,                 /* reserved0   */
    NULL,                 /* checkAccess */
    NULL,                 /* call        */
    NULL,                 /* construct   */
    NULL,                 /* xdrObject   */
    NULL,                 /* hasInstance */
    args_trace
};

/*
 * Strict mode arguments is significantly less magical than non-strict mode
 * arguments, so it is represented by a different class while sharing some
 * functionality.
 */
Class StrictArgumentsObject::jsClass = {
    "Arguments",
    JSCLASS_HAS_PRIVATE | JSCLASS_NEW_RESOLVE |
    JSCLASS_HAS_RESERVED_SLOTS(RESERVED_SLOTS) |
    JSCLASS_HAS_CACHED_PROTO(JSProto_Object),
    PropertyStub,         /* addProperty */
    args_delProperty,
    PropertyStub,         /* getProperty */
    StrictPropertyStub,   /* setProperty */
    strictargs_enumerate,
    reinterpret_cast<JSResolveOp>(strictargs_resolve),
    ConvertStub,
    args_finalize,        /* finalize   */
    NULL,                 /* reserved0   */
    NULL,                 /* checkAccess */
    NULL,                 /* call        */
    NULL,                 /* construct   */
    NULL,                 /* xdrObject   */
    NULL,                 /* hasInstance */
    args_trace
};

}

/*
 * A Declarative Environment object stores its active StackFrame pointer in
 * its private slot, just as Call and Arguments objects do.
 */
Class js_DeclEnvClass = {
    js_Object_str,
    JSCLASS_HAS_PRIVATE | JSCLASS_HAS_CACHED_PROTO(JSProto_Object),
    PropertyStub,         /* addProperty */
    PropertyStub,         /* delProperty */
    PropertyStub,         /* getProperty */
    StrictPropertyStub,   /* setProperty */
    EnumerateStub,
    ResolveStub,
    ConvertStub
};

static JSBool
CheckForEscapingClosure(JSContext *cx, JSObject *obj, Value *vp)
{
    JS_ASSERT(obj->isCall() || obj->getClass() == &js_DeclEnvClass);

    const Value &v = *vp;

    JSObject *funobj;
    if (IsFunctionObject(v, &funobj)) {
        JSFunction *fun = GET_FUNCTION_PRIVATE(cx, funobj);

        /*
         * Any escaping null or flat closure that reaches above itself or
         * contains nested functions that reach above it must be wrapped.
         * We can wrap only when this Call or Declarative Environment obj
         * still has an active stack frame associated with it.
         */
        if (fun->needsWrapper()) {
            LeaveTrace(cx);

            StackFrame *fp = (StackFrame *) obj->getPrivate();
            if (fp) {
                JSObject *wrapper = WrapEscapingClosure(cx, fp, fun);
                if (!wrapper)
                    return false;
                vp->setObject(*wrapper);
                return true;
            }

            JS_ReportErrorNumber(cx, js_GetErrorMessage, NULL,
                                 JSMSG_OPTIMIZED_CLOSURE_LEAK);
            return false;
        }
    }
    return true;
}

static JSBool
CalleeGetter(JSContext *cx, JSObject *obj, jsid id, Value *vp)
{
    return CheckForEscapingClosure(cx, obj, vp);
}

/*
 * Construct a call object for the given bindings.  If this is a call object
 * for a function invocation, callee should be the function being called.
 * Otherwise it must be a call object for eval of strict mode code, and callee
 * must be null.
 */
static JSObject *
NewCallObject(JSContext *cx, JSScript *script, JSObject &scopeChain, JSObject *callee)
{
    Bindings &bindings = script->bindings;
    size_t argsVars = bindings.countArgsAndVars();
    size_t slots = JSObject::CALL_RESERVED_SLOTS + argsVars;
    gc::FinalizeKind kind = gc::GetGCObjectKind(slots, gc::FINALIZE_OBJECT2);

    JSObject *callobj = js_NewGCObject(cx, kind);
    if (!callobj)
        return NULL;

    /* Init immediately to avoid GC seeing a half-init'ed object. */
    callobj->initCall(cx, bindings, &scopeChain);

    /* This must come after callobj->lastProp has been set. */
    if (!callobj->ensureInstanceReservedSlots(cx, argsVars))
        return NULL;

#ifdef DEBUG
    for (Shape::Range r = callobj->lastProp; !r.empty(); r.popFront()) {
        const Shape &s = r.front();
        if (s.slot != SHAPE_INVALID_SLOT) {
            JS_ASSERT(s.slot + 1 == callobj->slotSpan());
            break;
        }
    }
#endif

    callobj->setCallObjCallee(callee);
    return callobj;
}

static inline JSObject *
NewDeclEnvObject(JSContext *cx, StackFrame *fp)
{
    JSObject *envobj = js_NewGCObject(cx, FINALIZE_OBJECT2);
    if (!envobj)
        return NULL;

    EmptyShape *emptyDeclEnvShape = EmptyShape::getEmptyDeclEnvShape(cx);
    if (!emptyDeclEnvShape)
        return NULL;
    envobj->init(cx, &js_DeclEnvClass, cx->getTypeEmpty(), &fp->scopeChain(), fp, false);
    envobj->setMap(emptyDeclEnvShape);

    return envobj;
}

namespace js {

JSObject *
CreateFunCallObject(JSContext *cx, StackFrame *fp)
{
    JS_ASSERT(fp->isNonEvalFunctionFrame());
    JS_ASSERT(!fp->hasCallObj());

    JSObject *scopeChain = &fp->scopeChain();
    JS_ASSERT_IF(scopeChain->isWith() || scopeChain->isBlock() || scopeChain->isCall(),
                 scopeChain->getPrivate() != fp);

    /*
     * For a named function expression Call's parent points to an environment
     * object holding function's name.
     */
    if (JSAtom *lambdaName = (fp->fun()->flags & JSFUN_LAMBDA) ? fp->fun()->atom : NULL) {
        scopeChain = NewDeclEnvObject(cx, fp);
        if (!scopeChain)
            return NULL;

        if (!js_DefineNativeProperty(cx, scopeChain, ATOM_TO_JSID(lambdaName),
                                     ObjectValue(fp->callee()),
                                     CalleeGetter, NULL,
                                     JSPROP_PERMANENT | JSPROP_READONLY,
                                     0, 0, NULL)) {
            return NULL;
        }
    }

    JSObject *callobj = NewCallObject(cx, fp->script(), *scopeChain, &fp->callee());
    if (!callobj)
        return NULL;

    callobj->setPrivate(fp);
    fp->setScopeChainWithOwnCallObj(*callobj);
    return callobj;
}

JSObject *
CreateEvalCallObject(JSContext *cx, StackFrame *fp)
{
    JSObject *callobj = NewCallObject(cx, fp->script(), fp->scopeChain(), NULL);
    if (!callobj)
        return NULL;

    callobj->setPrivate(fp);
    fp->setScopeChainWithOwnCallObj(*callobj);
    return callobj;
}

} // namespace js

JSObject * JS_FASTCALL
js_CreateCallObjectOnTrace(JSContext *cx, JSFunction *fun, JSObject *callee, JSObject *scopeChain)
{
    JS_ASSERT(!js_IsNamedLambda(fun));
    JS_ASSERT(scopeChain);
    JS_ASSERT(callee);
    return NewCallObject(cx, fun->script(), *scopeChain, callee);
}

JS_DEFINE_CALLINFO_4(extern, OBJECT, js_CreateCallObjectOnTrace, CONTEXT, FUNCTION, OBJECT, OBJECT,
                     0, nanojit::ACCSET_STORE_ANY)

inline static void
CopyValuesToCallObject(JSObject &callobj, uintN nargs, Value *argv, uintN nvars, Value *slots)
{
    JS_ASSERT(callobj.numSlots() >= JSObject::CALL_RESERVED_SLOTS + nargs + nvars);
    callobj.copySlotRange(JSObject::CALL_RESERVED_SLOTS, argv, nargs);
    callobj.copySlotRange(JSObject::CALL_RESERVED_SLOTS + nargs, slots, nvars);
}

void
js_PutCallObject(StackFrame *fp)
{
    JSObject &callobj = fp->callObj();
    JS_ASSERT(callobj.getPrivate() == fp);
    JS_ASSERT_IF(fp->isEvalFrame(), fp->isStrictEvalFrame());
    JS_ASSERT(fp->isEvalFrame() == callobj.callIsForEval());

    /* Get the arguments object to snapshot fp's actual argument values. */
    if (fp->hasArgsObj()) {
        if (!fp->hasOverriddenArgs())
            callobj.setCallObjArguments(ObjectValue(fp->argsObj()));
        js_PutArgsObject(fp);
    }

    JSScript *script = fp->script();
    Bindings &bindings = script->bindings;

    if (callobj.callIsForEval()) {
        JS_ASSERT(script->strictModeCode);
        JS_ASSERT(bindings.countArgs() == 0);

        /* This could be optimized as below, but keep it simple for now. */
        CopyValuesToCallObject(callobj, 0, NULL, bindings.countVars(), fp->slots());
    } else {
        JSFunction *fun = fp->fun();
        JS_ASSERT(fun == callobj.getCallObjCalleeFunction());
        JS_ASSERT(script == fun->script());

        uintN n = bindings.countArgsAndVars();
        if (n > 0) {
            JS_ASSERT(JSObject::CALL_RESERVED_SLOTS + n <= callobj.numSlots());

            uint32 nvars = bindings.countVars();
            uint32 nargs = bindings.countArgs();
            JS_ASSERT(fun->nargs == nargs);
            JS_ASSERT(nvars + nargs == n);

            JSScript *script = fun->script();
            if (script->usesEval
#ifdef JS_METHODJIT
                || script->debugMode
#endif
                ) {
                CopyValuesToCallObject(callobj, nargs, fp->formalArgs(), nvars, fp->slots());
            } else {
                /*
                 * For each arg & var that is closed over, copy it from the stack
                 * into the call object.
                 */
                uint32 nclosed = script->nClosedArgs;
                for (uint32 i = 0; i < nclosed; i++) {
                    uint32 e = script->getClosedArg(i);
                    callobj.setSlot(JSObject::CALL_RESERVED_SLOTS + e, fp->formalArg(e));
                }

                nclosed = script->nClosedVars;
                for (uint32 i = 0; i < nclosed; i++) {
                    uint32 e = script->getClosedVar(i);
                    callobj.setSlot(JSObject::CALL_RESERVED_SLOTS + nargs + e, fp->slots()[e]);
                }
            }
        }

        /* Clear private pointers to fp, which is about to go away (js_Invoke). */
        if (js_IsNamedLambda(fun)) {
            JSObject *env = callobj.getParent();

            JS_ASSERT(env->getClass() == &js_DeclEnvClass);
            JS_ASSERT(env->getPrivate() == fp);
            env->setPrivate(NULL);
        }
    }

    callobj.setPrivate(NULL);
}

JSBool JS_FASTCALL
js_PutCallObjectOnTrace(JSObject *callobj, uint32 nargs, Value *argv,
                        uint32 nvars, Value *slots)
{
    JS_ASSERT(callobj->isCall());
    JS_ASSERT(!callobj->getPrivate());

    uintN n = nargs + nvars;
    if (n != 0)
        CopyValuesToCallObject(*callobj, nargs, argv, nvars, slots);

    return true;
}

JS_DEFINE_CALLINFO_5(extern, BOOL, js_PutCallObjectOnTrace, OBJECT, UINT32, VALUEPTR,
                     UINT32, VALUEPTR, 0, nanojit::ACCSET_STORE_ANY)

namespace js {

static JSBool
GetCallArguments(JSContext *cx, JSObject *obj, jsid id, Value *vp)
{
    StackFrame *fp = obj->maybeCallObjStackFrame();
    if (fp && !fp->hasOverriddenArgs()) {
        JSObject *argsobj = js_GetArgsObject(cx, fp);
        if (!argsobj)
            return false;
        vp->setObject(*argsobj);
    } else {
        *vp = obj->getCallObjArguments();
    }
    return true;
}

static JSBool
SetCallArguments(JSContext *cx, JSObject *obj, jsid id, JSBool strict, Value *vp)
{
    if (StackFrame *fp = obj->maybeCallObjStackFrame())
        fp->setOverriddenArgs();
    obj->setCallObjArguments(*vp);
    return true;
}

JSBool
GetCallArg(JSContext *cx, JSObject *obj, jsid id, Value *vp)
{
    JS_ASSERT((int16) JSID_TO_INT(id) == JSID_TO_INT(id));
    uintN i = (uint16) JSID_TO_INT(id);

    if (StackFrame *fp = obj->maybeCallObjStackFrame())
        *vp = fp->formalArg(i);
    else
        *vp = obj->callObjArg(i);
    return true;
}

JSBool
SetCallArg(JSContext *cx, JSObject *obj, jsid id, JSBool strict, Value *vp)
{
    JS_ASSERT((int16) JSID_TO_INT(id) == JSID_TO_INT(id));
    uintN i = (uint16) JSID_TO_INT(id);

    Value *argp;
    if (StackFrame *fp = obj->maybeCallObjStackFrame())
        argp = &fp->formalArg(i);
    else
        argp = &obj->callObjArg(i);

    JSScript *script = obj->getCallObjCalleeFunction()->script();
    script->typeSetArgument(cx, i, *vp);

    GC_POKE(cx, *argp);
    *argp = *vp;
    return true;
}

JSBool
GetCallUpvar(JSContext *cx, JSObject *obj, jsid id, Value *vp)
{
    JS_ASSERT((int16) JSID_TO_INT(id) == JSID_TO_INT(id));
    uintN i = (uint16) JSID_TO_INT(id);

    *vp = obj->getCallObjCallee()->getFlatClosureUpvar(i);
    return true;
}

JSBool
SetCallUpvar(JSContext *cx, JSObject *obj, jsid id, JSBool strict, Value *vp)
{
    JS_ASSERT((int16) JSID_TO_INT(id) == JSID_TO_INT(id));
    uintN i = (uint16) JSID_TO_INT(id);

    Value *up = &obj->getCallObjCallee()->getFlatClosureUpvar(i);

    GC_POKE(cx, *up);
    *up = *vp;
    return true;
}

JSBool
GetCallVar(JSContext *cx, JSObject *obj, jsid id, Value *vp)
{
    JS_ASSERT((int16) JSID_TO_INT(id) == JSID_TO_INT(id));
    uintN i = (uint16) JSID_TO_INT(id);

    if (StackFrame *fp = obj->maybeCallObjStackFrame())
        *vp = fp->varSlot(i);
    else
        *vp = obj->callObjVar(i);

    return true;
}

JSBool
GetCallVarChecked(JSContext *cx, JSObject *obj, jsid id, Value *vp)
{
    if (!GetCallVar(cx, obj, id, vp))
        return false;

    return CheckForEscapingClosure(cx, obj, vp);
}

JSBool
SetCallVar(JSContext *cx, JSObject *obj, jsid id, JSBool strict, Value *vp)
{
    JS_ASSERT(obj->isCall());

    JS_ASSERT((int16) JSID_TO_INT(id) == JSID_TO_INT(id));
    uintN i = (uint16) JSID_TO_INT(id);

    /*
     * As documented in TraceRecorder::attemptTreeCall(), when recording an
     * inner tree call, the recorder assumes the inner tree does not mutate
     * any tracked upvars. The abort here is a pessimistic precaution against
     * bug 620662, where an inner tree setting a closed stack variable in an
     * outer tree is illegal, and runtime would fall off trace.
     */
#ifdef JS_TRACER
    if (JS_ON_TRACE(cx)) {
        TraceMonitor *tm = JS_TRACE_MONITOR_ON_TRACE(cx);
        if (tm->recorder && tm->tracecx)
            AbortRecording(cx, "upvar write in nested tree");
    }
#endif

    Value *varp;
    if (StackFrame *fp = obj->maybeCallObjStackFrame())
        varp = &fp->varSlot(i);
    else
        varp = &obj->callObjVar(i);

    JSScript *script = obj->getCallObjCalleeFunction()->script();
    script->typeSetLocal(cx, i, *vp);

    GC_POKE(cx, *varp);
    *varp = *vp;
    return true;
}

} // namespace js

#if JS_TRACER
JSBool JS_FASTCALL
js_SetCallArg(JSContext *cx, JSObject *obj, jsid slotid, ValueArgType arg)
{
    Value argcopy = ValueArgToConstRef(arg);
    return SetCallArg(cx, obj, slotid, false /* STRICT DUMMY */, &argcopy);
}
JS_DEFINE_CALLINFO_4(extern, BOOL, js_SetCallArg, CONTEXT, OBJECT, JSID, VALUE, 0,
                     nanojit::ACCSET_STORE_ANY)

JSBool JS_FASTCALL
js_SetCallVar(JSContext *cx, JSObject *obj, jsid slotid, ValueArgType arg)
{
    Value argcopy = ValueArgToConstRef(arg);
    return SetCallVar(cx, obj, slotid, false /* STRICT DUMMY */, &argcopy);
}
JS_DEFINE_CALLINFO_4(extern, BOOL, js_SetCallVar, CONTEXT, OBJECT, JSID, VALUE, 0,
                     nanojit::ACCSET_STORE_ANY)
#endif

static JSBool
call_resolve(JSContext *cx, JSObject *obj, jsid id, uintN flags,
             JSObject **objp)
{
    JS_ASSERT(obj->isCall());
    JS_ASSERT(!obj->getProto());

    if (!JSID_IS_ATOM(id))
        return true;

    JSObject *callee = obj->getCallObjCallee();
#ifdef DEBUG
    if (callee) {
        JSScript *script = callee->getFunctionPrivate()->script();
        JS_ASSERT(!script->bindings.hasBinding(cx, JSID_TO_ATOM(id)));
    }
#endif

    /*
     * Resolve arguments so that we never store a particular Call object's
     * arguments object reference in a Call prototype's |arguments| slot.
     *
     * Include JSPROP_ENUMERATE for consistency with all other Call object
     * properties; see js::Bindings::add and js::Interpret's JSOP_DEFFUN
     * rebinding-Call-property logic.
     */
    if (callee && id == ATOM_TO_JSID(cx->runtime->atomState.argumentsAtom)) {
        if (!js_DefineNativeProperty(cx, obj, id, UndefinedValue(),
                                     GetCallArguments, SetCallArguments,
                                     JSPROP_PERMANENT | JSPROP_SHARED | JSPROP_ENUMERATE,
                                     0, 0, NULL, JSDNP_DONT_PURGE)) {
            return false;
        }
        *objp = obj;
        return true;
    }

    /* Control flow reaches here only if id was not resolved. */
    return true;
}

static void
call_trace(JSTracer *trc, JSObject *obj)
{
    JS_ASSERT(obj->isCall());
    if (StackFrame *fp = obj->maybeCallObjStackFrame()) {
        /*
         * FIXME: Hide copies of stack values rooted by fp from the Cycle
         * Collector, which currently lacks a non-stub Unlink implementation
         * for JS objects (including Call objects), so is unable to collect
         * cycles involving Call objects whose frames are active without this
         * hiding hack.
         */
        uintN first = JSObject::CALL_RESERVED_SLOTS;
        uintN count = fp->script()->bindings.countArgsAndVars();

        JS_ASSERT(obj->numSlots() >= first + count);
        obj->clearSlotRange(first, count);
    }

    MaybeMarkGenerator(trc, obj);
}

JS_PUBLIC_DATA(Class) js_CallClass = {
    "Call",
    JSCLASS_HAS_PRIVATE |
    JSCLASS_HAS_RESERVED_SLOTS(JSObject::CALL_RESERVED_SLOTS) |
    JSCLASS_NEW_RESOLVE | JSCLASS_IS_ANONYMOUS,
    PropertyStub,         /* addProperty */
    PropertyStub,         /* delProperty */
    PropertyStub,         /* getProperty */
    StrictPropertyStub,   /* setProperty */
    JS_EnumerateStub,
    (JSResolveOp)call_resolve,
    NULL,                 /* convert: Leave it NULL so we notice if calls ever escape */
    NULL,                 /* finalize */
    NULL,                 /* reserved0   */
    NULL,                 /* checkAccess */
    NULL,                 /* call        */
    NULL,                 /* construct   */
    NULL,                 /* xdrObject   */
    NULL,                 /* hasInstance */
    call_trace
};

bool
StackFrame::getValidCalleeObject(JSContext *cx, Value *vp)
{
    if (!isFunctionFrame()) {
        vp->setUndefined();
        return true;
    }

    JSFunction *fun = this->fun();

    /*
     * See the equivalent condition in ArgGetter for the 'callee' id case, but
     * note that here we do not want to throw, since this escape can happen via
     * a foo.caller reference alone, without any debugger or indirect eval. And
     * alas, it seems foo.caller is still used on the Web.
     */
    if (fun->needsWrapper()) {
        JSObject *wrapper = WrapEscapingClosure(cx, this, fun);
        if (!wrapper)
            return false;
        vp->setObject(*wrapper);
        return true;
    }

    JSObject &funobj = callee();
    vp->setObject(funobj);

    /*
     * Check for an escape attempt by a joined function object, which must go
     * through the frame's |this| object's method read barrier for the method
     * atom by which it was uniquely associated with a property.
     */
    const Value &thisv = functionThis();
    if (thisv.isObject()) {
        JS_ASSERT(funobj.getFunctionPrivate() == fun);

        if (fun->compiledFunObj() == funobj && fun->methodAtom()) {
            JSObject *thisp = &thisv.toObject();
            JSObject *first_barriered_thisp = NULL;

            do {
                /*
                 * While a non-native object is responsible for handling its
                 * entire prototype chain, notable non-natives including dense
                 * and typed arrays have native prototypes, so keep going.
                 */
                if (!thisp->isNative())
                    continue;

                if (thisp->hasMethodBarrier()) {
                    const Shape *shape = thisp->nativeLookup(ATOM_TO_JSID(fun->methodAtom()));
                    if (shape) {
                        /*
                         * Two cases follow: the method barrier was not crossed
                         * yet, so we cross it here; the method barrier *was*
                         * crossed but after the call, in which case we fetch
                         * and validate the cloned (unjoined) funobj from the
                         * method property's slot.
                         *
                         * In either case we must allow for the method property
                         * to have been replaced, or its value overwritten.
                         */
                        if (shape->isMethod() && shape->methodObject() == funobj) {
                            if (!thisp->methodReadBarrier(cx, *shape, vp))
                                return false;
                            calleev().setObject(vp->toObject());
                            return true;
                        }

                        if (shape->hasSlot()) {
                            Value v = thisp->getSlot(shape->slot);
                            JSObject *clone;

                            if (IsFunctionObject(v, &clone) &&
                                GET_FUNCTION_PRIVATE(cx, clone) == fun &&
                                clone->hasMethodObj(*thisp)) {
                                JS_ASSERT_IF(!clone->getType()->singleton, clone != &funobj);
                                *vp = v;
                                calleev().setObject(*clone);
                                return true;
                            }
                        }
                    }

                    if (!first_barriered_thisp)
                        first_barriered_thisp = thisp;
                }
            } while ((thisp = thisp->getProto()) != NULL);

            if (!first_barriered_thisp)
                return true;

            /*
             * At this point, we couldn't find an already-existing clone (or
             * force to exist a fresh clone) created via thisp's method read
             * barrier, so we must clone fun and store it in fp's callee to
             * avoid re-cloning upon repeated foo.caller access.
             *
             * This must mean the code in js_DeleteProperty could not find this
             * stack frame on the stack when the method was deleted. We've lost
             * track of the method, so we associate it with the first barriered
             * object found starting from thisp on the prototype chain.
             */
            JSObject *newfunobj = CloneFunctionObject(cx, fun, fun->getParent());
            if (!newfunobj)
                return false;
            newfunobj->setMethodObj(*first_barriered_thisp);
            calleev().setObject(*newfunobj);
            vp->setObject(*newfunobj);
            return true;
        }
    }

    return true;
}

/* Generic function tinyids. */
enum {
    FUN_ARGUMENTS   = -1,       /* predefined arguments local variable */
    FUN_LENGTH      = -2,       /* number of actual args, arity if inactive */
    FUN_ARITY       = -3,       /* number of formal parameters; desired argc */
    FUN_NAME        = -4,       /* function name, "" if anonymous */
    FUN_CALLER      = -5        /* Function.prototype.caller, backward compat */
};

static JSBool
fun_getProperty(JSContext *cx, JSObject *obj, jsid id, Value *vp)
{
    if (!JSID_IS_INT(id))
        return true;

    jsint slot = JSID_TO_INT(id);

    /*
     * Loop because getter and setter can be delegated from another class,
     * but loop only for FUN_LENGTH because we must pretend that f.length
     * is in each function instance f, per ECMA-262, instead of only in the
     * Function.prototype object (we use JSPROP_PERMANENT with JSPROP_SHARED
     * to make it appear so).
     *
     * This code couples tightly to the attributes for lazyFunctionDataProps[]
     * and poisonPillProps[] initializers below, and to js_SetProperty and
     * js_HasOwnProperty.
     *
     * It's important to allow delegating objects, even though they inherit
     * this getter (fun_getProperty), to override arguments, arity, caller,
     * and name.  If we didn't return early for slot != FUN_LENGTH, we would
     * clobber *vp with the native property value, instead of letting script
     * override that value in delegating objects.
     *
     * Note how that clobbering is what simulates JSPROP_READONLY for all of
     * the non-standard properties when the directly addressed object (obj)
     * is a function object (i.e., when this loop does not iterate).
     */

    while (!obj->isFunction()) {
        if (slot != FUN_LENGTH)
            return true;
        obj = obj->getProto();
        if (!obj)
            return true;
    }
    JSFunction *fun = obj->getFunctionPrivate();

    if (slot == FUN_ARGUMENTS || slot == FUN_CALLER) {
        /*
         * Mark the function's script as uninlineable, to expand any of its
         * frames on the stack before we go looking for them.
         */
        if (fun->isInterpreted())
            cx->markTypeObjectFlags(fun->getType(), OBJECT_FLAG_UNINLINEABLE);
    }

    /* Find fun's top-most activation record. */
    StackFrame *fp;
    for (fp = js_GetTopStackFrame(cx, FRAME_EXPAND_NONE);
         fp && (fp->maybeFun() != fun || fp->isEvalOrDebuggerFrame());
         fp = fp->prev()) {
        continue;
    }

#ifdef JS_METHODJIT
    if (slot == FUN_CALLER && fp && fp->prev()) {
        /* Also make sure the caller is uninlineable. */
        JSInlinedSite *inlined;
        fp->prev()->pc(cx, fp, &inlined);
        if (inlined) {
            JSFunction *fun = fp->prev()->jit()->inlineFrames()[inlined->inlineIndex].fun;
            cx->markTypeObjectFlags(fun->getType(), OBJECT_FLAG_UNINLINEABLE);
        }
    }
#endif

    JSAtom *atom = NULL;

    switch (slot) {
      case FUN_ARGUMENTS:
        /* Warn if strict about f.arguments or equivalent unqualified uses. */
        if (!JS_ReportErrorFlagsAndNumber(cx,
                                          JSREPORT_WARNING | JSREPORT_STRICT,
                                          js_GetErrorMessage, NULL,
                                          JSMSG_DEPRECATED_USAGE,
                                          js_arguments_str)) {
            return false;
        }
        if (fp) {
            if (!js_GetArgsValue(cx, fp, vp))
                return false;
        } else {
            vp->setNull();
        }
        atom = cx->runtime->atomState.argumentsAtom;
        break;

      case FUN_LENGTH:
        vp->setInt32(fun->nargs);
        atom = cx->runtime->atomState.lengthAtom;
        break;

      case FUN_ARITY:
        vp->setInt32(fun->nargs);
        atom = cx->runtime->atomState.arityAtom;
        break;

      case FUN_NAME:
        vp->setString(fun->atom ? fun->atom
                                : cx->runtime->emptyString);
        atom = cx->runtime->atomState.nameAtom;
        break;

      case FUN_CALLER:
        vp->setNull();
        if (fp && fp->prev() && !fp->prev()->getValidCalleeObject(cx, vp))
            return false;

        if (vp->isObject()) {
            JSObject &caller = vp->toObject();

            /* Censor the caller if it is from another compartment. */
            if (caller.getCompartment() != cx->compartment) {
                vp->setNull();
            } else if (caller.isFunction()) {
                JSFunction *callerFun = caller.getFunctionPrivate();
                if (callerFun->isInterpreted() && callerFun->inStrictMode()) {
                    JS_ReportErrorFlagsAndNumber(cx, JSREPORT_ERROR, js_GetErrorMessage, NULL,
                                                 JSMSG_CALLER_IS_STRICT);
                    return false;
                }
            }
        }
        atom = cx->runtime->atomState.callerAtom;
        break;

      default:
        JS_NOT_REACHED("fun_getProperty");
    }

    return true;
}

struct LazyFunctionDataProp {
    uint16      atomOffset;
    int8        tinyid;
    uint8       attrs;
};

struct PoisonPillProp {
    uint16       atomOffset;
    int8         tinyid;
};

/* NB: no sentinels at ends -- use JS_ARRAY_LENGTH to bound loops. */

static const LazyFunctionDataProp lazyFunctionDataProps[] = {
    {ATOM_OFFSET(arity),     FUN_ARITY,      JSPROP_PERMANENT|JSPROP_READONLY},
    {ATOM_OFFSET(name),      FUN_NAME,       JSPROP_PERMANENT|JSPROP_READONLY},
};

/* Properties censored into [[ThrowTypeError]] in strict mode. */
static const PoisonPillProp poisonPillProps[] = {
    {ATOM_OFFSET(arguments), FUN_ARGUMENTS },
    {ATOM_OFFSET(caller),    FUN_CALLER    },
};

static JSBool
fun_enumerate(JSContext *cx, JSObject *obj)
{
    JS_ASSERT(obj->isFunction());

    jsid id;
    bool found;

    if (!obj->isBoundFunction()) {
        id = ATOM_TO_JSID(cx->runtime->atomState.classPrototypeAtom);
        if (!obj->hasProperty(cx, id, &found, JSRESOLVE_QUALIFIED))
            return false;
    }

    id = ATOM_TO_JSID(cx->runtime->atomState.lengthAtom);
    if (!obj->hasProperty(cx, id, &found, JSRESOLVE_QUALIFIED))
        return false;

    for (uintN i = 0; i < JS_ARRAY_LENGTH(lazyFunctionDataProps); i++) {
        const LazyFunctionDataProp &lfp = lazyFunctionDataProps[i];
        id = ATOM_TO_JSID(OFFSET_TO_ATOM(cx->runtime, lfp.atomOffset));
        if (!obj->hasProperty(cx, id, &found, JSRESOLVE_QUALIFIED))
            return false;
    }

    for (uintN i = 0; i < JS_ARRAY_LENGTH(poisonPillProps); i++) {
        const PoisonPillProp &p = poisonPillProps[i];
        id = ATOM_TO_JSID(OFFSET_TO_ATOM(cx->runtime, p.atomOffset));
        if (!obj->hasProperty(cx, id, &found, JSRESOLVE_QUALIFIED))
            return false;
    }

    return true;
}

static JSObject *
ResolveInterpretedFunctionPrototype(JSContext *cx, JSObject *obj)
{
#ifdef DEBUG
    JSFunction *fun = obj->getFunctionPrivate();
    JS_ASSERT(fun->isInterpreted());
    JS_ASSERT(!fun->isFunctionPrototype());
#endif

    /*
     * Assert that fun is not a compiler-created function object, which
     * must never leak to script or embedding code and then be mutated.
     * Also assert that obj is not bound, per the ES5 15.3.4.5 ref above.
     */
    JS_ASSERT(!IsInternalFunctionObject(obj));
    JS_ASSERT(!obj->isBoundFunction());

    /*
     * Make the prototype object an instance of Object with the same parent
     * as the function object itself.
     */
    JSObject *parent = obj->getParent();
    JSObject *objProto;
    if (!js_GetClassPrototype(cx, parent, JSProto_Object, &objProto))
        return NULL;
    JSObject *proto = NewNativeClassInstance(cx, &js_ObjectClass, objProto, parent);
    if (!proto)
        return NULL;

    /* Make a new type for the prototype object. */
    TypeObject *protoType = cx->newTypeObject(obj->getType()->name(), "prototype", objProto);
    if (!protoType || !proto->setTypeAndUniqueShape(cx, protoType))
        return NULL;

    /*
     * ECMA (15.3.5.2) says that a user-defined function's .prototype property
     * is non-configurable, non-enumerable, and (initially) writable. Hence
     * JSPROP_PERMANENT below. By contrast, the built-in constructors, such as
     * Object (15.2.3.1) and Function (15.3.3.1), have non-writable
     * .prototype properties. Those are eagerly defined, with attributes
     * JSPROP_PERMANENT | JSPROP_READONLY, in js_InitClass.
     */
    if (!js_SetClassPrototype(cx, obj, proto, JSPROP_PERMANENT))
        return NULL;
    return proto;
}

static JSBool
fun_resolve(JSContext *cx, JSObject *obj, jsid id, uintN flags,
            JSObject **objp)
{
    if (!JSID_IS_ATOM(id))
        return true;

    JSFunction *fun = obj->getFunctionPrivate();

    if (JSID_IS_ATOM(id, cx->runtime->atomState.classPrototypeAtom)) {
        /*
         * Native or "built-in" functions do not have a .prototype property per
         * ECMA-262 (all editions). Built-in constructor functions, e.g. Object
         * and Function to name two conspicuous examples, do have a .prototype
         * property, but it is created eagerly by js_InitClass (jsobj.cpp).
         *
         * ES5 15.3.4: the non-native function object named Function.prototype
         * must not have a .prototype property.
         *
         * ES5 15.3.4.5: bound functions don't have a prototype property. The
         * isNative() test covers this case because bound functions are native
         * functions by definition/construction.
         */
        if (fun->isNative() || fun->isFunctionPrototype())
            return true;

        if (!ResolveInterpretedFunctionPrototype(cx, obj))
            return false;

        *objp = obj;
        return true;
    }

    if (JSID_IS_ATOM(id, cx->runtime->atomState.lengthAtom)) {
        JS_ASSERT(!IsInternalFunctionObject(obj));
        cx->addTypePropertyId(obj->getType(), id, types::TYPE_INT32);
        if (!js_DefineNativeProperty(cx, obj, id, Int32Value(fun->nargs),
                                     PropertyStub, StrictPropertyStub,
                                     JSPROP_PERMANENT | JSPROP_READONLY, 0, 0, NULL)) {
            return false;
        }
        *objp = obj;
        return true;
    }

    for (uintN i = 0; i < JS_ARRAY_LENGTH(lazyFunctionDataProps); i++) {
        const LazyFunctionDataProp *lfp = &lazyFunctionDataProps[i];

        if (JSID_IS_ATOM(id, OFFSET_TO_ATOM(cx->runtime, lfp->atomOffset))) {
            JS_ASSERT(!IsInternalFunctionObject(obj));

            if (!js_DefineNativeProperty(cx, obj, id, UndefinedValue(),
                                         fun_getProperty, StrictPropertyStub,
                                         lfp->attrs, Shape::HAS_SHORTID,
                                         lfp->tinyid, NULL)) {
                return false;
            }
            *objp = obj;
            return true;
        }
    }

    for (uintN i = 0; i < JS_ARRAY_LENGTH(poisonPillProps); i++) {
        const PoisonPillProp &p = poisonPillProps[i];

        if (JSID_IS_ATOM(id, OFFSET_TO_ATOM(cx->runtime, p.atomOffset))) {
            JS_ASSERT(!IsInternalFunctionObject(obj));

            PropertyOp getter;
            StrictPropertyOp setter;
            uintN attrs = JSPROP_PERMANENT;
            if (fun->isInterpreted() ? fun->inStrictMode() : obj->isBoundFunction()) {
                JSObject *throwTypeError = obj->getThrowTypeError();

                getter = CastAsPropertyOp(throwTypeError);
                setter = CastAsStrictPropertyOp(throwTypeError);
                attrs |= JSPROP_GETTER | JSPROP_SETTER;
            } else {
                getter = fun_getProperty;
                setter = StrictPropertyStub;
            }

            if (!js_DefineNativeProperty(cx, obj, id, UndefinedValue(),
                                         getter, setter,
                                         attrs, Shape::HAS_SHORTID,
                                         p.tinyid, NULL)) {
                return false;
            }
            *objp = obj;
            return true;
        }
    }

    return true;
}

#if JS_HAS_XDR

/* XXX store parent and proto, if defined */
JSBool
js_XDRFunctionObject(JSXDRState *xdr, JSObject **objp)
{
    JSContext *cx;
    JSFunction *fun;
    uint32 firstword;           /* flag telling whether fun->atom is non-null,
                                   plus for fun->u.i.skipmin, fun->u.i.wrapper,
                                   and 14 bits reserved for future use */
    uint32 flagsword;           /* word for argument count and fun->flags */

    cx = xdr->cx;
    if (xdr->mode == JSXDR_ENCODE) {
        fun = GET_FUNCTION_PRIVATE(cx, *objp);
        if (!FUN_INTERPRETED(fun)) {
            JSAutoByteString funNameBytes;
            if (const char *name = GetFunctionNameBytes(cx, fun, &funNameBytes)) {
                JS_ReportErrorNumber(cx, js_GetErrorMessage, NULL, JSMSG_NOT_SCRIPTED_FUNCTION,
                                     name);
            }
            return false;
        }
        if (fun->u.i.wrapper) {
            JSAutoByteString funNameBytes;
            if (const char *name = GetFunctionNameBytes(cx, fun, &funNameBytes))
                JS_ReportErrorNumber(cx, js_GetErrorMessage, NULL, JSMSG_XDR_CLOSURE_WRAPPER, name);
            return false;
        }
        JS_ASSERT((fun->u.i.wrapper & ~1U) == 0);
        firstword = (fun->u.i.skipmin << 2) | (fun->u.i.wrapper << 1) | !!fun->atom;
        flagsword = (fun->nargs << 16) | fun->flags;
    } else {
        fun = js_NewFunction(cx, NULL, NULL, 0, JSFUN_INTERPRETED, NULL, NULL, NULL, NULL);
        if (!fun)
            return false;
        FUN_OBJECT(fun)->clearParent();
        if (!FUN_OBJECT(fun)->clearType(cx))
            return false;
    }

    AutoObjectRooter tvr(cx, FUN_OBJECT(fun));

    if (!JS_XDRUint32(xdr, &firstword))
        return false;
    if ((firstword & 1U) && !js_XDRAtom(xdr, &fun->atom))
        return false;
    if (!JS_XDRUint32(xdr, &flagsword))
        return false;

    if (xdr->mode == JSXDR_DECODE) {
        fun->nargs = flagsword >> 16;
        JS_ASSERT((flagsword & JSFUN_KINDMASK) >= JSFUN_INTERPRETED);
        fun->flags = uint16(flagsword);
        fun->u.i.skipmin = uint16(firstword >> 2);
        fun->u.i.wrapper = JSPackedBool((firstword >> 1) & 1);
    }

    if (!js_XDRScript(xdr, &fun->u.i.script))
        return false;

    if (xdr->mode == JSXDR_DECODE) {
        *objp = FUN_OBJECT(fun);
#ifdef CHECK_SCRIPT_OWNER
        fun->script()->owner = NULL;
#endif
        if (!fun->u.i.script->typeSetFunction(cx, fun))
            return false;
        JS_ASSERT(fun->nargs == fun->script()->bindings.countArgs());
        js_CallNewScriptHook(cx, fun->script(), fun);
    }

    return true;
}

#else  /* !JS_HAS_XDR */

#define js_XDRFunctionObject NULL

#endif /* !JS_HAS_XDR */

/*
 * [[HasInstance]] internal method for Function objects: fetch the .prototype
 * property of its 'this' parameter, and walks the prototype chain of v (only
 * if v is an object) returning true if .prototype is found.
 */
static JSBool
fun_hasInstance(JSContext *cx, JSObject *obj, const Value *v, JSBool *bp)
{
    while (obj->isFunction()) {
        if (!obj->isBoundFunction())
            break;
        obj = obj->getBoundFunctionTarget();
    }

    jsid id = ATOM_TO_JSID(cx->runtime->atomState.classPrototypeAtom);
    Value pval;
    if (!obj->getProperty(cx, id, &pval))
        return JS_FALSE;

    if (pval.isPrimitive()) {
        /*
         * Throw a runtime error if instanceof is called on a function that
         * has a non-object as its .prototype value.
         */
        js_ReportValueError(cx, JSMSG_BAD_PROTOTYPE, -1, ObjectValue(*obj), NULL);
        return JS_FALSE;
    }

    *bp = js_IsDelegate(cx, &pval.toObject(), *v);
    return JS_TRUE;
}

static void
fun_trace(JSTracer *trc, JSObject *obj)
{
    /* A newborn function object may have a not yet initialized private slot. */
    JSFunction *fun = (JSFunction *) obj->getPrivate();
    if (!fun)
        return;

    if (fun != obj) {
        /* obj is a cloned function object, trace the clone-parent, fun. */
        MarkObject(trc, *fun, "private");

        /* The function could be a flat closure with upvar copies in the clone. */
        if (fun->isFlatClosure() && fun->script()->bindings.hasUpvars()) {
            MarkValueRange(trc, fun->script()->bindings.countUpvars(),
                           obj->getFlatClosureUpvars(), "upvars");
        }
        return;
    }

    if (fun->atom)
        MarkString(trc, fun->atom, "atom");

    if (fun->isInterpreted() && fun->script())
        js_TraceScript(trc, fun->script());
}

static void
fun_finalize(JSContext *cx, JSObject *obj)
{
    /* Ignore newborn function objects. */
    JSFunction *fun = obj->getFunctionPrivate();
    if (!fun)
        return;

    /* Cloned function objects may be flat closures with upvars to free. */
    if (fun != obj) {
        if (fun->isFlatClosure() && fun->script()->bindings.hasUpvars())
            cx->free_((void *) obj->getFlatClosureUpvars());
        return;
    }

    /*
     * Null-check fun->script() because the parser sets interpreted very early.
     */
    if (fun->isInterpreted() && fun->script())
        js_DestroyScriptFromGC(cx, fun->script());
}

/*
 * Reserve two slots in all function objects for XPConnect.  Note that this
 * does not bloat every instance, only those on which reserved slots are set,
 * and those on which ad-hoc properties are defined.
 */
JS_PUBLIC_DATA(Class) js_FunctionClass = {
    js_Function_str,
    JSCLASS_HAS_PRIVATE | JSCLASS_NEW_RESOLVE |
    JSCLASS_HAS_RESERVED_SLOTS(JSFunction::CLASS_RESERVED_SLOTS) |
    JSCLASS_HAS_CACHED_PROTO(JSProto_Function),
    PropertyStub,         /* addProperty */
    PropertyStub,         /* delProperty */
    PropertyStub,         /* getProperty */
    StrictPropertyStub,   /* setProperty */
    fun_enumerate,
    (JSResolveOp)fun_resolve,
    ConvertStub,
    fun_finalize,
    NULL,                 /* reserved0   */
    NULL,                 /* checkAccess */
    NULL,                 /* call        */
    NULL,                 /* construct   */
    NULL,
    fun_hasInstance,
    fun_trace
};

JSString *
fun_toStringHelper(JSContext *cx, JSObject *obj, uintN indent)
{
    if (!obj->isFunction()) {
        if (obj->isFunctionProxy())
            return JSProxy::fun_toString(cx, obj, indent);
        JS_ReportErrorNumber(cx, js_GetErrorMessage, NULL,
                             JSMSG_INCOMPATIBLE_PROTO,
                             js_Function_str, js_toString_str,
                             "object");
        return NULL;
    }

    JSFunction *fun = GET_FUNCTION_PRIVATE(cx, obj);
    if (!fun)
        return NULL;

    if (!indent && !cx->compartment->toSourceCache.empty()) {
        ToSourceCache::Ptr p = cx->compartment->toSourceCache.ref().lookup(fun);
        if (p)
            return p->value;
    }

    JSString *str = JS_DecompileFunction(cx, fun, indent);
    if (!str)
        return NULL;

    if (!indent) {
        Maybe<ToSourceCache> &lazy = cx->compartment->toSourceCache;

        if (lazy.empty()) {
            lazy.construct();
            if (!lazy.ref().init())
                return NULL;
        }

        if (!lazy.ref().put(fun, str))
            return NULL;
    }

    return str;
}

static JSBool
fun_toString(JSContext *cx, uintN argc, Value *vp)
{
    JS_ASSERT(IsFunctionObject(vp[0]));
    uint32_t indent = 0;

    if (argc != 0 && !ValueToECMAUint32(cx, vp[2], &indent))
        return false;

    JSObject *obj = ToObject(cx, &vp[1]);
    if (!obj)
        return false;

    JSString *str = fun_toStringHelper(cx, obj, indent);
    if (!str)
        return false;

    vp->setString(str);
    return true;
}

#if JS_HAS_TOSOURCE
static JSBool
fun_toSource(JSContext *cx, uintN argc, Value *vp)
{
    JS_ASSERT(IsFunctionObject(vp[0]));

    JSObject *obj = ToObject(cx, &vp[1]);
    if (!obj)
        return false;

    JSString *str = fun_toStringHelper(cx, obj, JS_DONT_PRETTY_PRINT);
    if (!str)
        return false;

    vp->setString(str);
    return true;
}
#endif

JSBool
js_fun_call(JSContext *cx, uintN argc, Value *vp)
{
    LeaveTrace(cx);
    Value fval = vp[1];

    if (!js_IsCallable(fval)) {
        ReportIncompatibleMethod(cx, vp, &js_FunctionClass);
        return false;
    }

    Value *argv = vp + 2;
    Value thisv;
    if (argc == 0) {
        thisv.setUndefined();
    } else {
        thisv = argv[0];

        argc--;
        argv++;
    }

    /* Allocate stack space for fval, obj, and the args. */
    InvokeArgsGuard args;
    if (!cx->stack.pushInvokeArgs(cx, argc, &args))
        return JS_FALSE;

    /* Push fval, thisv, and the args. */
    args.calleev() = fval;
    args.thisv() = thisv;
    memcpy(args.argv(), argv, argc * sizeof *argv);

    bool ok = Invoke(cx, args);
    *vp = args.rval();
    return ok;
}

/* ES5 15.3.4.3 */
JSBool
js_fun_apply(JSContext *cx, uintN argc, Value *vp)
{
    /* Step 1. */
    Value fval = vp[1];
    if (!js_IsCallable(fval)) {
        ReportIncompatibleMethod(cx, vp, &js_FunctionClass);
        return false;
    }

    /* Step 2. */
    if (argc < 2 || vp[3].isNullOrUndefined())
        return js_fun_call(cx, (argc > 0) ? 1 : 0, vp);

    /* N.B. Changes need to be propagated to stubs::SplatApplyArgs. */

    /* Step 3. */
    if (!vp[3].isObject()) {
        JS_ReportErrorNumber(cx, js_GetErrorMessage, NULL, JSMSG_BAD_APPLY_ARGS, js_apply_str);
        return false;
    }

    /*
     * Steps 4-5 (note erratum removing steps originally numbered 5 and 7 in
     * original version of ES5).
     */
    JSObject *aobj = &vp[3].toObject();
    jsuint length;
    if (!js_GetLengthProperty(cx, aobj, &length))
        return false;

    LeaveTrace(cx);

    /* Step 6. */
    uintN n = uintN(JS_MIN(length, JS_ARGS_LENGTH_MAX));

    InvokeArgsGuard args;
    if (!cx->stack.pushInvokeArgs(cx, n, &args))
        return false;

    /* Push fval, obj, and aobj's elements as args. */
    args.calleev() = fval;
    args.thisv() = vp[2];

    /* Steps 7-8. */
    if (!GetElements(cx, aobj, n, args.argv()))
        return false;

    /* Step 9. */
    if (!Invoke(cx, args))
        return false;
    *vp = args.rval();
    return true;
}

namespace js {

JSBool
CallOrConstructBoundFunction(JSContext *cx, uintN argc, Value *vp);

}

inline bool
JSObject::initBoundFunction(JSContext *cx, const Value &thisArg,
                            const Value *args, uintN argslen)
{
    JS_ASSERT(isFunction());

    flags |= JSObject::BOUND_FUNCTION;
    getSlotRef(JSSLOT_BOUND_FUNCTION_THIS) = thisArg;
    getSlotRef(JSSLOT_BOUND_FUNCTION_ARGS_COUNT).setPrivateUint32(argslen);
    if (argslen != 0) {
        /* FIXME? Burn memory on an empty scope whose shape covers the args slots. */
        EmptyShape *empty = EmptyShape::create(cx, clasp);
        if (!empty)
            return false;

        empty->slotSpan += argslen;
        setMap(empty);

        if (!ensureInstanceReservedSlots(cx, argslen))
            return false;

        JS_ASSERT(numSlots() >= argslen + FUN_CLASS_RESERVED_SLOTS);
        copySlotRange(FUN_CLASS_RESERVED_SLOTS, args, argslen);
    }
    return true;
}

inline JSObject *
JSObject::getBoundFunctionTarget() const
{
    JS_ASSERT(isFunction());
    JS_ASSERT(isBoundFunction());

    /* Bound functions abuse |parent| to store their target function. */
    return getParent();
}

inline const js::Value &
JSObject::getBoundFunctionThis() const
{
    JS_ASSERT(isFunction());
    JS_ASSERT(isBoundFunction());

    return getSlot(JSSLOT_BOUND_FUNCTION_THIS);
}

inline const js::Value &
JSObject::getBoundFunctionArgument(uintN which) const
{
    JS_ASSERT(isFunction());
    JS_ASSERT(isBoundFunction());
    JS_ASSERT(which < getBoundFunctionArgumentCount());

    return getSlot(FUN_CLASS_RESERVED_SLOTS + which);
}

inline size_t
JSObject::getBoundFunctionArgumentCount() const
{
    JS_ASSERT(isFunction());
    JS_ASSERT(isBoundFunction());

    return getSlot(JSSLOT_BOUND_FUNCTION_ARGS_COUNT).toPrivateUint32();
}

namespace js {

/* ES5 15.3.4.5.1 and 15.3.4.5.2. */
JSBool
CallOrConstructBoundFunction(JSContext *cx, uintN argc, Value *vp)
{
    JSObject *obj = &vp[0].toObject();
    JS_ASSERT(obj->isFunction());
    JS_ASSERT(obj->isBoundFunction());

    LeaveTrace(cx);

    bool constructing = IsConstructing(vp);

    /* 15.3.4.5.1 step 1, 15.3.4.5.2 step 3. */
    uintN argslen = obj->getBoundFunctionArgumentCount();

    if (argc + argslen > JS_ARGS_LENGTH_MAX) {
        js_ReportAllocationOverflow(cx);
        return false;
    }

    /* 15.3.4.5.1 step 3, 15.3.4.5.2 step 1. */
    JSObject *target = obj->getBoundFunctionTarget();

    /* 15.3.4.5.1 step 2. */
    const Value &boundThis = obj->getBoundFunctionThis();

    InvokeArgsGuard args;
    if (!cx->stack.pushInvokeArgs(cx, argc + argslen, &args))
        return false;

    /* 15.3.4.5.1, 15.3.4.5.2 step 4. */
    for (uintN i = 0; i < argslen; i++)
        args[i] = obj->getBoundFunctionArgument(i);
    memcpy(args.argv() + argslen, vp + 2, argc * sizeof(Value));

    /* 15.3.4.5.1, 15.3.4.5.2 step 5. */
    args.calleev().setObject(*target);

    if (!constructing)
        args.thisv() = boundThis;

    if (constructing ? !InvokeConstructor(cx, args) : !Invoke(cx, args))
        return false;

    *vp = args.rval();
    return true;
}

}

#if JS_HAS_GENERATORS
static JSBool
fun_isGenerator(JSContext *cx, uintN argc, Value *vp)
{
    JSObject *funobj;
    if (!IsFunctionObject(vp[1], &funobj)) {
        JS_SET_RVAL(cx, vp, BooleanValue(false));
        return true;
    }

    JSFunction *fun = GET_FUNCTION_PRIVATE(cx, funobj);

    bool result = false;
    if (fun->isInterpreted()) {
        JSScript *script = fun->u.i.script;
        JS_ASSERT(script->length != 0);
        result = script->code[0] == JSOP_GENERATOR;
    }

    JS_SET_RVAL(cx, vp, BooleanValue(result));
    return true;
}
#endif

/* ES5 15.3.4.5. */
static JSBool
fun_bind(JSContext *cx, uintN argc, Value *vp)
{
    /* Step 1. */
    Value &thisv = vp[1];

    /* Step 2. */
    if (!js_IsCallable(thisv)) {
        ReportIncompatibleMethod(cx, vp, &js_FunctionClass);
        return false;
    }

    JSObject *target = &thisv.toObject();

    /* Step 3. */
    Value *args = NULL;
    uintN argslen = 0;
    if (argc > 1) {
        args = vp + 3;
        argslen = argc - 1;
    }

    /* Steps 15-16. */
    uintN length = 0;
    if (target->isFunction()) {
        uintN nargs = target->getFunctionPrivate()->nargs;
        if (nargs > argslen)
            length = nargs - argslen;
    }

    /* Step 4-6, 10-11. */
    JSAtom *name = target->isFunction() ? target->getFunctionPrivate()->atom : NULL;

    /* NB: Bound functions abuse |parent| to store their target. */
    JSObject *funobj =
        js_NewFunction(cx, NULL, CallOrConstructBoundFunction, length,
                       JSFUN_CONSTRUCTOR, target, name,
                       JS_TypeHandlerDynamic, "BoundFunction");
    if (!funobj)
        return false;

    /* Steps 7-9. */
    Value thisArg = argc >= 1 ? vp[2] : UndefinedValue();
    if (!funobj->initBoundFunction(cx, thisArg, args, argslen))
        return false;

    /* Steps 17, 19-21 are handled by fun_resolve. */
    /* Step 18 is the default for new functions. */

    /* Step 22. */
    vp->setObject(*funobj);
    return true;
}

static void
type_HandlerMonitored(JSContext *cx, JSTypeFunction *jsfun, JSTypeCallsite *jssite)
{
    /*
     * Mark all calls to Function.prototype.call and Function.prototype.apply
     * as monitored, so the compiler knows to keep track of all passed arguments.
     */
    TypeCallsite *site = Valueify(jssite);
    cx->compartment->types.monitorBytecode(cx, site->script, site->pc - site->script->code);
    if (site->returnTypes)
        site->returnTypes->addType(cx, TYPE_UNKNOWN);
}

static JSFunctionSpec function_methods[] = {
#if JS_HAS_TOSOURCE
    JS_FN_TYPE(js_toSource_str,   fun_toSource,   0,0, JS_TypeHandlerString),
#endif
    JS_FN_TYPE(js_toString_str,   fun_toString,   0,0, JS_TypeHandlerString),
    JS_FN_TYPE(js_apply_str,      js_fun_apply,   2,0, type_HandlerMonitored),
    JS_FN_TYPE(js_call_str,       js_fun_call,    1,0, type_HandlerMonitored),
    JS_FN_TYPE("bind",            fun_bind,       1,0, JS_TypeHandlerDynamic),
#if JS_HAS_GENERATORS
    JS_FN_TYPE("isGenerator",     fun_isGenerator,0,0, JS_TypeHandlerBool),
#endif
    JS_FS_END
};

/*
 * Report "malformed formal parameter" iff no illegal char or similar scanner
 * error was already reported.
 */
static bool
OnBadFormal(JSContext *cx, TokenKind tt)
{
    if (tt != TOK_ERROR)
        JS_ReportErrorNumber(cx, js_GetErrorMessage, NULL, JSMSG_BAD_FORMAL);
    else
        JS_ASSERT(cx->isExceptionPending());
    return false;
}

static JSBool
Function(JSContext *cx, uintN argc, Value *vp)
{
    CallArgs call = CallArgsFromVp(argc, vp);

    JS::Anchor<JSObject *> obj(NewFunction(cx, NULL));
    if (!obj.get())
        return false;

    JSObject &calleeParent = *call.callee().getParent();

    /*
     * NB: (new Function) is not lexically closed by its caller, it's just an
     * anonymous function in the top-level scope that its constructor inhabits.
     * Thus 'var x = 42; f = new Function("return x"); print(f())' prints 42,
     * and so would a call to f from another top-level's script or function.
     *
     * In older versions, before call objects, a new Function was adopted by
     * its running context's globalObject, which might be different from the
     * top-level reachable from scopeChain (in HTML frames, e.g.).
     */
    JSFunction *fun = js_NewFunction(cx, obj.get(), NULL, 0, JSFUN_LAMBDA | JSFUN_INTERPRETED,
                                     &calleeParent, cx->runtime->atomState.anonymousAtom, NULL, NULL);
    if (!fun)
        return false;

    /*
     * CSP check: whether new Function() is allowed at all.
     * Report errors via CSP is done in the script security manager.
     * js_CheckContentSecurityPolicy is defined in jsobj.cpp
     */
    if (!js_CheckContentSecurityPolicy(cx, &calleeParent)) {
        JS_ReportErrorNumber(cx, js_GetErrorMessage, NULL, JSMSG_CSP_BLOCKED_FUNCTION);
        return false;
    }

    Bindings bindings(cx);
    AutoBindingsRooter root(cx, bindings);

    uintN lineno;
    const char *filename = CurrentScriptFileAndLine(cx, &lineno);

    Value *argv = call.argv();
    uintN n = argc ? argc - 1 : 0;
    if (n > 0) {
        /*
         * Collect the function-argument arguments into one string, separated
         * by commas, then make a tokenstream from that string, and scan it to
         * get the arguments.  We need to throw the full scanner at the
         * problem, because the argument string can legitimately contain
         * comments and linefeeds.  XXX It might be better to concatenate
         * everything up into a function definition and pass it to the
         * compiler, but doing it this way is less of a delta from the old
         * code.  See ECMA 15.3.2.1.
         */
        size_t args_length = 0;
        for (uintN i = 0; i < n; i++) {
            /* Collect the lengths for all the function-argument arguments. */
            JSString *arg = js_ValueToString(cx, argv[i]);
            if (!arg)
                return false;
            argv[i].setString(arg);

            /*
             * Check for overflow.  The < test works because the maximum
             * JSString length fits in 2 fewer bits than size_t has.
             */
            size_t old_args_length = args_length;
            args_length = old_args_length + arg->length();
            if (args_length < old_args_length) {
                js_ReportAllocationOverflow(cx);
                return false;
            }
        }

        /* Add 1 for each joining comma and check for overflow (two ways). */
        size_t old_args_length = args_length;
        args_length = old_args_length + n - 1;
        if (args_length < old_args_length ||
            args_length >= ~(size_t)0 / sizeof(jschar)) {
            js_ReportAllocationOverflow(cx);
            return false;
        }

        /*
         * Allocate a string to hold the concatenated arguments, including room
         * for a terminating 0.  Mark cx->tempPool for later release, to free
         * collected_args and its tokenstream in one swoop.
         */
        AutoArenaAllocator aaa(&cx->tempPool);
        jschar *cp = aaa.alloc<jschar>(args_length + 1);
        if (!cp) {
            js_ReportOutOfScriptQuota(cx);
            return false;
        }
        jschar *collected_args = cp;

        /*
         * Concatenate the arguments into the new string, separated by commas.
         */
        for (uintN i = 0; i < n; i++) {
            JSString *arg = argv[i].toString();
            size_t arg_length = arg->length();
            const jschar *arg_chars = arg->getChars(cx);
            if (!arg_chars)
                return false;
            (void) js_strncpy(cp, arg_chars, arg_length);
            cp += arg_length;

            /* Add separating comma or terminating 0. */
            *cp++ = (i + 1 < n) ? ',' : 0;
        }

        /* Initialize a tokenstream that reads from the given string. */
        TokenStream ts(cx);
        if (!ts.init(collected_args, args_length, filename, lineno, cx->findVersion()))
            return false;

        /* The argument string may be empty or contain no tokens. */
        TokenKind tt = ts.getToken();
        if (tt != TOK_EOF) {
            for (;;) {
                /*
                 * Check that it's a name.  This also implicitly guards against
                 * TOK_ERROR, which was already reported.
                 */
                if (tt != TOK_NAME)
                    return OnBadFormal(cx, tt);

                /*
                 * Get the atom corresponding to the name from the token
                 * stream; we're assured at this point that it's a valid
                 * identifier.
                 */
                JSAtom *atom = ts.currentToken().t_atom;

                /* Check for a duplicate parameter name. */
                if (bindings.hasBinding(cx, atom)) {
                    JSAutoByteString name;
                    if (!js_AtomToPrintableString(cx, atom, &name))
                        return false;
                    if (!ReportCompileErrorNumber(cx, &ts, NULL,
                                                  JSREPORT_WARNING | JSREPORT_STRICT,
                                                  JSMSG_DUPLICATE_FORMAL, name.ptr())) {
                        return false;
                    }
                }

                uint16 dummy;
                if (!bindings.addArgument(cx, atom, &dummy))
                    return false;

                /*
                 * Get the next token.  Stop on end of stream.  Otherwise
                 * insist on a comma, get another name, and iterate.
                 */
                tt = ts.getToken();
                if (tt == TOK_EOF)
                    break;
                if (tt != TOK_COMMA)
                    return OnBadFormal(cx, tt);
                tt = ts.getToken();
            }
        }
    }

    JS::Anchor<JSString *> strAnchor(NULL);
    const jschar *chars;
    size_t length;

    if (argc) {
        JSString *str = js_ValueToString(cx, argv[argc - 1]);
        if (!str)
            return false;
        strAnchor.set(str);
        chars = str->getChars(cx);
        length = str->length();
    } else {
        chars = cx->runtime->emptyString->chars();
        length = 0;
    }

    JSPrincipals *principals = PrincipalsForCompiledCode(call, cx);
    bool ok = Compiler::compileFunctionBody(cx, fun, principals, &bindings,
                                            chars, length, filename, lineno,
                                            cx->findVersion());
    call.rval().setObject(obj);
    return ok;
}

namespace js {

bool
IsBuiltinFunctionConstructor(JSFunction *fun)
{
    return fun->maybeNative() == Function;
}

const Shape *
LookupInterpretedFunctionPrototype(JSContext *cx, JSObject *funobj)
{
#ifdef DEBUG
    JSFunction *fun = funobj->getFunctionPrivate();
    JS_ASSERT(fun->isInterpreted());
    JS_ASSERT(!fun->isFunctionPrototype());
    JS_ASSERT(!funobj->isBoundFunction());
#endif

    jsid id = ATOM_TO_JSID(cx->runtime->atomState.classPrototypeAtom);
    const Shape *shape = funobj->nativeLookup(id);
    if (!shape) {
        if (!ResolveInterpretedFunctionPrototype(cx, funobj))
            return NULL;
        shape = funobj->nativeLookup(id);
    }
    JS_ASSERT(!shape->configurable());
    JS_ASSERT(shape->isDataDescriptor());
    JS_ASSERT(shape->hasSlot());
    JS_ASSERT(!shape->isMethod());
    return shape;
}

} /* namespace js */

static JSBool
ThrowTypeError(JSContext *cx, uintN argc, Value *vp)
{
    JS_ReportErrorFlagsAndNumber(cx, JSREPORT_ERROR, js_GetErrorMessage, NULL,
                                 JSMSG_THROW_TYPE_ERROR);
    return false;
}

JSObject *
js_InitFunctionClass(JSContext *cx, JSObject *obj)
{
    JSObject *proto = js_InitClass(cx, obj, NULL, &js_FunctionClass, Function, 1,
                                   JS_TypeHandlerDynamic, NULL, function_methods, NULL, NULL);
    if (!proto)
        return NULL;

    /*
     * The default 'new' object for Function.prototype has unknown properties.
     * This will be used for generic scripted functions, e.g. from non-compileAndGo code.
     */
    TypeObject *newType = proto->getNewType(cx);
    if (!newType)
        return NULL;
    cx->markTypeObjectUnknownProperties(newType);

    JSFunction *fun = js_NewFunction(cx, proto, NULL, 0, JSFUN_INTERPRETED, obj, NULL, NULL, NULL);
    if (!fun)
        return NULL;
    fun->flags |= JSFUN_PROTOTYPE;

    JSScript *script = JSScript::NewScript(cx, 1, 1, 0, 0, 0, 0, 0, 0, 0, 0, 0, JSVERSION_DEFAULT);
    if (!script)
        return NULL;
    script->noScriptRval = true;
    script->code[0] = JSOP_STOP;
    script->code[1] = SRC_NULL;
#ifdef CHECK_SCRIPT_OWNER
    script->owner = NULL;
#endif
    fun->u.i.script = script;
    fun->getType()->asFunction()->script = script;
    script->fun = fun;
    js_CallNewScriptHook(cx, script, fun);

    if (obj->isGlobal()) {
        /* ES5 13.2.3: Construct the unique [[ThrowTypeError]] function object. */
        JSFunction *throwTypeError =
            js_NewFunction(cx, NULL, reinterpret_cast<Native>(ThrowTypeError), 0,
                           0, obj, NULL, JS_TypeHandlerVoid, "ThrowTypeError");
        if (!throwTypeError)
            return NULL;

        obj->asGlobal()->setThrowTypeError(throwTypeError);
    }

    return proto;
}

JSFunction *
js_NewFunction(JSContext *cx, JSObject *funobj, Native native, uintN nargs,
               uintN flags, JSObject *parent, JSAtom *atom,
               JSTypeHandler handler, const char *fullName)
{
    JSFunction *fun;

    if (funobj) {
        JS_ASSERT(funobj->isFunction());
        funobj->setParent(parent);
    } else {
        funobj = NewFunction(cx, parent);
        if (!funobj)
            return NULL;
        if (handler) {
            TypeFunction *type = cx->newTypeFunction(fullName, funobj->getProto());
            if (!type || !funobj->setTypeAndUniqueShape(cx, type))
                return NULL;
            type->handler = handler;
            type->singleton = funobj;
        }
    }
    JS_ASSERT(!funobj->getPrivate());
    fun = (JSFunction *) funobj;

    /* Initialize all function members. */
    fun->nargs = uint16(nargs);
    fun->flags = flags & (JSFUN_FLAGS_MASK | JSFUN_KINDMASK | JSFUN_TRCINFO);
    if ((flags & JSFUN_KINDMASK) >= JSFUN_INTERPRETED) {
        JS_ASSERT(!native);
        JS_ASSERT(nargs == 0);
        fun->u.i.skipmin = 0;
        fun->u.i.wrapper = false;
        fun->u.i.script = NULL;
    } else {
        fun->u.n.clasp = NULL;
        if (flags & JSFUN_TRCINFO) {
#ifdef JS_TRACER
            JSNativeTraceInfo *trcinfo =
                JS_FUNC_TO_DATA_PTR(JSNativeTraceInfo *, native);
            fun->u.n.native = (js::Native) trcinfo->native;
            fun->u.n.trcinfo = trcinfo;
#else
            fun->u.n.trcinfo = NULL;
#endif
        } else {
            fun->u.n.native = native;
            fun->u.n.trcinfo = NULL;
        }
        JS_ASSERT(fun->u.n.native);
    }
    fun->atom = atom;

    /* Set private to self to indicate non-cloned fully initialized function. */
    FUN_OBJECT(fun)->setPrivate(fun);
    return fun;
}

JSObject * JS_FASTCALL
js_CloneFunctionObject(JSContext *cx, JSFunction *fun, JSObject *parent,
                       JSObject *proto)
{
    JS_ASSERT(parent);
    JS_ASSERT(proto);

    JSObject *clone;
    if (cx->compartment == fun->compartment()) {
        /*
         * Don't clone functions with singleton types, we need to ensure that
         * there is only one object with this type. We may need to reparent the
         * function, however.
         */
        if (fun->getType()->singleton) {
            JS_ASSERT(fun->getType()->singleton == fun);
            JS_ASSERT(fun->getProto() == proto);
            fun->setParent(parent);
            return fun;
        }

        /*
         * The cloned function object does not need the extra JSFunction members
         * beyond JSObject as it points to fun via the private slot.
         */
        clone = NewNativeClassInstance(cx, &js_FunctionClass, proto, parent);
        if (!clone)
            return NULL;

        /*
         * In COMPILE_N_GO code the existing prototype will be correct, so we can
         * reuse the type. In non-COMPILE_N_GO code the existing prototype is NULL;
         * Just use the default 'new' object for Function.prototype.
         */
        if (fun->getProto() == proto)
            clone->setTypeAndShape(fun->getType(), fun->lastProperty());

        clone->setPrivate(fun);
    } else {
        /*
         * Across compartments we have to deep copy JSFunction and clone the
         * script (for interpreted functions).
         */
        clone = NewFunction(cx, parent);
        if (!clone)
            return NULL;

        JSFunction *cfun = (JSFunction *) clone;
        cfun->nargs = fun->nargs;
        cfun->flags = fun->flags;
        cfun->u = fun->getFunctionPrivate()->u;
        cfun->atom = fun->atom;
        clone->setPrivate(cfun);
        if (cfun->isInterpreted()) {
            JSScript *script = cfun->u.i.script;
            JS_ASSERT(script);
            JS_ASSERT(script->compartment == fun->compartment());
            JS_ASSERT(script->compartment != cx->compartment);

            cfun->u.i.script = js_CloneScript(cx, script);
            if (!cfun->u.i.script)
                return NULL;
            if (!cfun->u.i.script->typeSetFunction(cx, cfun))
                return NULL;

#ifdef CHECK_SCRIPT_OWNER
            cfun->script()->owner = NULL;
#endif
            js_CallNewScriptHook(cx, cfun->script(), cfun);
        } else {
            TypeFunction *type = cx->newTypeFunction("ClonedFunction", clone->getProto());
            if (!type || !clone->setTypeAndUniqueShape(cx, type))
                return NULL;
            if (fun->getType()->unknownProperties())
                cx->markTypeObjectUnknownProperties(type);
            else
                type->handler = fun->getType()->asFunction()->handler;
        }
    }
    return clone;
}

#ifdef JS_TRACER
JS_DEFINE_CALLINFO_4(extern, OBJECT, js_CloneFunctionObject, CONTEXT, FUNCTION, OBJECT, OBJECT, 0,
                     nanojit::ACCSET_STORE_ANY)
#endif

/*
 * Create a new flat closure, but don't initialize the imported upvar
 * values. The tracer calls this function and then initializes the upvar
 * slots on trace.
 */
JSObject * JS_FASTCALL
js_AllocFlatClosure(JSContext *cx, JSFunction *fun, JSObject *scopeChain)
{
    JS_ASSERT(fun->isFlatClosure());
    JS_ASSERT(JSScript::isValidOffset(fun->script()->upvarsOffset) ==
              fun->script()->bindings.hasUpvars());
    JS_ASSERT_IF(JSScript::isValidOffset(fun->script()->upvarsOffset),
                 fun->script()->upvars()->length == fun->script()->bindings.countUpvars());

    JSObject *closure = CloneFunctionObject(cx, fun, scopeChain);
    if (!closure)
        return closure;

    uint32 nslots = fun->script()->bindings.countUpvars();
    if (nslots == 0)
        return closure;

    Value *upvars = (Value *) cx->malloc_(nslots * sizeof(Value));
    if (!upvars)
        return NULL;

    closure->setFlatClosureUpvars(upvars);
    return closure;
}

JS_DEFINE_CALLINFO_3(extern, OBJECT, js_AllocFlatClosure,
                     CONTEXT, FUNCTION, OBJECT, 0, nanojit::ACCSET_STORE_ANY)

JSObject *
js_NewFlatClosure(JSContext *cx, JSFunction *fun, JSOp op, size_t oplen)
{
    /*
     * Flat closures cannot yet be partial, that is, all upvars must be copied,
     * or the closure won't be flattened. Therefore they do not need to search
     * enclosing scope objects via JSOP_NAME, etc.
     *
     * FIXME: bug 545759 proposes to enable partial flat closures. Fixing this
     * bug requires a GetScopeChainFast call here, along with JS_REQUIRES_STACK
     * annotations on this function's prototype and definition.
     */
    VOUCH_DOES_NOT_REQUIRE_STACK();
    JSObject *scopeChain = &cx->fp()->scopeChain();

    JSObject *closure = js_AllocFlatClosure(cx, fun, scopeChain);
    if (!closure || !fun->script()->bindings.hasUpvars())
        return closure;

    Value *upvars = closure->getFlatClosureUpvars();
    uintN level = fun->u.i.script->staticLevel;
    JSUpvarArray *uva = fun->script()->upvars();

    for (uint32 i = 0, n = uva->length; i < n; i++) {
        upvars[i] = GetUpvar(cx, level, uva->vector[i]);
        fun->script()->typeSetUpvar(cx, i, upvars[i]);
    }

    return closure;
}

JSObject *
js_NewDebuggableFlatClosure(JSContext *cx, JSFunction *fun)
{
    JS_ASSERT(cx->fp()->fun()->flags & JSFUN_HEAVYWEIGHT);
    JS_ASSERT(!cx->fp()->fun()->optimizedClosure());
    JS_ASSERT(FUN_FLAT_CLOSURE(fun));

    return WrapEscapingClosure(cx, cx->fp(), fun);
}

JSFunction *
js_DefineFunction(JSContext *cx, JSObject *obj, jsid id, Native native,
                  uintN nargs, uintN attrs,
                  JSTypeHandler handler, const char *fullName)
{
    PropertyOp gop;
    StrictPropertyOp sop;
    JSFunction *fun;

    if (!handler) {
        handler = JS_TypeHandlerDynamic;
        if (!fullName)
            fullName = "Unknown";
    }
    JS_ASSERT(fullName);

    if (attrs & JSFUN_STUB_GSOPS) {
        /*
         * JSFUN_STUB_GSOPS is a request flag only, not stored in fun->flags or
         * the defined property's attributes. This allows us to encode another,
         * internal flag using the same bit, JSFUN_EXPR_CLOSURE -- see jsfun.h
         * for more on this.
         */
        attrs &= ~JSFUN_STUB_GSOPS;
        gop = PropertyStub;
        sop = StrictPropertyStub;
    } else {
        gop = NULL;
        sop = NULL;
    }

    /*
     * Historically, all objects have had a parent member as intrinsic scope
     * chain link. We want to move away from this universal parent, but JS
     * requires that function objects have something like parent (ES3 and ES5
     * call it the [[Scope]] internal property), to bake a particular static
     * scope environment into each function object.
     *
     * All function objects thus have parent, including all native functions.
     * All native functions defined by the JS_DefineFunction* APIs are created
     * via the call below to js_NewFunction, which passes obj as the parent
     * parameter, and so binds fun's parent to obj using JSObject::setParent,
     * under js_NewFunction (in JSObject::init, called from NewObject -- see
     * jsobjinlines.h).
     *
     * But JSObject::setParent sets the DELEGATE object flag on its receiver,
     * to mark the object as a proto or parent of another object. Such objects
     * may intervene in property lookups and scope chain searches, so require
     * special handling when caching lookup and search results (since such
     * intervening objects can in general grow shadowing properties later).
     *
     * Thus using setParent prematurely flags certain objects, notably class
     * prototypes, so that defining native methods on them, where the method's
     * name (e.g., toString) is already bound on Object.prototype, triggers
     * shadowingShapeChange events and gratuitous shape regeneration.
     *
     * To fix this longstanding bug, we set check whether obj is already a
     * delegate, and if not, then if js_NewFunction flagged obj as a delegate,
     * we clear the flag.
     *
     * We thus rely on the fact that native functions (including indirect eval)
     * do not use the property cache or equivalent JIT techniques that require
     * this bit to be set on their parent-linked scope chain objects.
     *
     * Note: we keep API compatibility by setting parent to obj for all native
     * function objects, even if obj->getGlobal() would suffice. This should be
     * revisited when parent is narrowed to exist only for function objects and
     * possibly a few prehistoric scope objects (e.g. event targets).
     *
     * FIXME: bug 611190.
     */
    bool wasDelegate = obj->isDelegate();

    fun = js_NewFunction(cx, NULL, native, nargs,
                         attrs & (JSFUN_FLAGS_MASK | JSFUN_TRCINFO),
                         obj,
                         JSID_IS_ATOM(id) ? JSID_TO_ATOM(id) : NULL,
                         handler, fullName);
    if (!fun)
        return NULL;

    if (!wasDelegate && obj->isDelegate())
        obj->clearDelegate();

    cx->addTypePropertyId(obj->getType(), id, ObjectValue(*fun));
    if (!obj->defineProperty(cx, id, ObjectValue(*fun), gop, sop, attrs & ~JSFUN_FLAGS_MASK))
        return NULL;

    return fun;
}

JS_STATIC_ASSERT((JSV2F_CONSTRUCT & JSV2F_SEARCH_STACK) == 0);

JSFunction *
js_ValueToFunction(JSContext *cx, const Value *vp, uintN flags)
{
    JSObject *funobj;
    if (!IsFunctionObject(*vp, &funobj)) {
        js_ReportIsNotFunction(cx, vp, flags);
        return NULL;
    }
    return GET_FUNCTION_PRIVATE(cx, funobj);
}

JSObject *
js_ValueToFunctionObject(JSContext *cx, Value *vp, uintN flags)
{
    JSObject *funobj;
    if (!IsFunctionObject(*vp, &funobj)) {
        js_ReportIsNotFunction(cx, vp, flags);
        return NULL;
    }

    return funobj;
}

JSObject *
js_ValueToCallableObject(JSContext *cx, Value *vp, uintN flags)
{
    if (vp->isObject()) {
        JSObject *callable = &vp->toObject();
        if (callable->isCallable())
            return callable;
    }

    js_ReportIsNotFunction(cx, vp, flags);
    return NULL;
}

void
js_ReportIsNotFunction(JSContext *cx, const Value *vp, uintN flags)
{
    const char *name = NULL, *source = NULL;
    AutoValueRooter tvr(cx);
    uintN error = (flags & JSV2F_CONSTRUCT) ? JSMSG_NOT_CONSTRUCTOR : JSMSG_NOT_FUNCTION;
    LeaveTrace(cx);

    /*
     * We try to the print the code that produced vp if vp is a value in the
     * most recent interpreted stack frame. Note that additional values, not
     * directly produced by the script, may have been pushed onto the frame's
     * expression stack (e.g. by pushInvokeArgs) thereby incrementing sp past
     * the depth simulated by ReconstructPCStack.
     *
     * Conversely, values may have been popped from the stack in preparation
     * for a call (e.g., by SplatApplyArgs). Since we must pass an offset from
     * the top of the simulated stack to js_ReportValueError3, we do bounds
     * checking using the minimum of both the simulated and actual stack depth.
     */
    ptrdiff_t spindex = 0;

    FrameRegsIter i(cx);
    while (!i.done() && !i.pc())
        ++i;

    if (!i.done()) {
        uintN depth = js_ReconstructStackDepth(cx, i.fp()->script(), i.pc());
        Value *simsp = i.fp()->base() + depth;
        if (i.fp()->base() <= vp && vp < Min(simsp, i.sp()))
            spindex = vp - simsp;
    }

    if (!spindex)
        spindex = ((flags & JSV2F_SEARCH_STACK) ? JSDVG_SEARCH_STACK : JSDVG_IGNORE_STACK);

    js_ReportValueError3(cx, error, spindex, *vp, NULL, name, source);
}<|MERGE_RESOLUTION|>--- conflicted
+++ resolved
@@ -194,20 +194,14 @@
     if (!js_GetClassPrototype(cx, parent, JSProto_Object, &proto))
         return NULL;
 
-<<<<<<< HEAD
     TypeObject *type = proto->getNewType(cx);
     if (!type)
         return NULL;
 
-    JS_STATIC_ASSERT(JSObject::ARGS_CLASS_RESERVED_SLOTS == 2);
-    JSObject *argsobj = js_NewGCObject(cx, FINALIZE_OBJECT2);
-    if (!argsobj)
-=======
     JS_STATIC_ASSERT(NormalArgumentsObject::RESERVED_SLOTS == 2);
     JS_STATIC_ASSERT(StrictArgumentsObject::RESERVED_SLOTS == 2);
     JSObject *obj = js_NewGCObject(cx, FINALIZE_OBJECT2);
     if (!obj)
->>>>>>> 05240284
         return NULL;
 
     EmptyShape *emptyArgumentsShape = EmptyShape::getEmptyArgumentsShape(cx);
@@ -222,20 +216,13 @@
     SetValueRangeToUndefined(data->slots, argc);
 
     /* Can't fail from here on, so initialize everything in argsobj. */
-<<<<<<< HEAD
-    argsobj->init(cx, callee.getFunctionPrivate()->inStrictMode()
-                  ? &StrictArgumentsClass
-                  : &js_ArgumentsClass,
-                  type, parent, NULL, false);
-=======
     obj->init(cx, callee.getFunctionPrivate()->inStrictMode()
               ? &StrictArgumentsObject::jsClass
               : &NormalArgumentsObject::jsClass,
-              proto, parent, NULL, false);
+              type, parent, NULL, false);
     obj->setMap(emptyArgumentsShape);
 
     ArgumentsObject *argsobj = obj->asArguments();
->>>>>>> 05240284
 
     JS_ASSERT(UINT32_MAX > (uint64(argc) << PACKED_BITS_COUNT));
     argsobj->setInitialLength(argc);
