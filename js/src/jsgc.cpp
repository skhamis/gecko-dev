/* -*- Mode: C++; tab-width: 8; indent-tabs-mode: nil; c-basic-offset: 4 -*-
 * vim: set ts=8 sw=4 et tw=78:
 *
 * ***** BEGIN LICENSE BLOCK *****
 * Version: MPL 1.1/GPL 2.0/LGPL 2.1
 *
 * The contents of this file are subject to the Mozilla Public License Version
 * 1.1 (the "License"); you may not use this file except in compliance with
 * the License. You may obtain a copy of the License at
 * http://www.mozilla.org/MPL/
 *
 * Software distributed under the License is distributed on an "AS IS" basis,
 * WITHOUT WARRANTY OF ANY KIND, either express or implied. See the License
 * for the specific language governing rights and limitations under the
 * License.
 *
 * The Original Code is Mozilla Communicator client code, released
 * March 31, 1998.
 *
 * The Initial Developer of the Original Code is
 * Netscape Communications Corporation.
 * Portions created by the Initial Developer are Copyright (C) 1998
 * the Initial Developer. All Rights Reserved.
 *
 * Contributor(s):
 *
 * Alternatively, the contents of this file may be used under the terms of
 * either of the GNU General Public License Version 2 or later (the "GPL"),
 * or the GNU Lesser General Public License Version 2.1 or later (the "LGPL"),
 * in which case the provisions of the GPL or the LGPL are applicable instead
 * of those above. If you wish to allow use of your version of this file only
 * under the terms of either the GPL or the LGPL, and not to allow others to
 * use your version of this file under the terms of the MPL, indicate your
 * decision by deleting the provisions above and replace them with the notice
 * and other provisions required by the GPL or the LGPL. If you do not delete
 * the provisions above, a recipient may use your version of this file under
 * the terms of any one of the MPL, the GPL or the LGPL.
 *
 * ***** END LICENSE BLOCK ***** */

/*
 * JS Mark-and-Sweep Garbage Collector.
 *
 * This GC allocates fixed-sized things with sizes up to GC_NBYTES_MAX (see
 * jsgc.h). It allocates from a special GC arena pool with each arena allocated
 * using malloc. It uses an ideally parallel array of flag bytes to hold the
 * mark bit, finalizer type index, etc.
 *
 * XXX swizzle page to freelist for better locality of reference
 */
#include <math.h>
#include <string.h>     /* for memset used when DEBUG */
#include "jstypes.h"
#include "jsstdint.h"
#include "jsutil.h"
#include "jshash.h"
#include "jsbit.h"
#include "jsclist.h"
#include "jsprf.h"
#include "jsapi.h"
#include "jsatom.h"
#include "jscompartment.h"
#include "jscrashreport.h"
#include "jscrashformat.h"
#include "jscntxt.h"
#include "jsversion.h"
#include "jsdbg.h"
#include "jsdbgapi.h"
#include "jsexn.h"
#include "jsfun.h"
#include "jsgc.h"
#include "jsgcchunk.h"
#include "jsgcmark.h"
#include "jshashtable.h"
#include "jsinterp.h"
#include "jsiter.h"
#include "jslock.h"
#include "jsnum.h"
#include "jsobj.h"
#include "jsparse.h"
#include "jsprobes.h"
#include "jsproxy.h"
#include "jsscope.h"
#include "jsscript.h"
#include "jsstaticcheck.h"
#include "jsweakmap.h"
#if JS_HAS_XML_SUPPORT
#include "jsxml.h"
#endif

#include "methodjit/MethodJIT.h"
#include "vm/String.h"

#include "jsobjinlines.h"

#include "vm/String-inl.h"

#ifdef MOZ_VALGRIND
# define JS_VALGRIND
#endif
#ifdef JS_VALGRIND
# include <valgrind/memcheck.h>
#endif

using namespace js;
using namespace js::gc;

/*
 * Check that JSTRACE_XML follows JSTRACE_OBJECT and JSTRACE_STRING.
 */
JS_STATIC_ASSERT(JSTRACE_OBJECT == 0);
JS_STATIC_ASSERT(JSTRACE_STRING == 1);
JS_STATIC_ASSERT(JSTRACE_SHAPE  == 2);
JS_STATIC_ASSERT(JSTRACE_XML    == 3);

/*
 * JS_IS_VALID_TRACE_KIND assumes that JSTRACE_SHAPE is the last non-xml
 * trace kind when JS_HAS_XML_SUPPORT is false.
 */
JS_STATIC_ASSERT(JSTRACE_SHAPE + 1 == JSTRACE_XML);

namespace js {
namespace gc {

/* This array should be const, but that doesn't link right under GCC. */
FinalizeKind slotsToThingKind[] = {
    /* 0 */  FINALIZE_OBJECT0,  FINALIZE_OBJECT2,  FINALIZE_OBJECT2,  FINALIZE_OBJECT4,
    /* 4 */  FINALIZE_OBJECT4,  FINALIZE_OBJECT8,  FINALIZE_OBJECT8,  FINALIZE_OBJECT8,
    /* 8 */  FINALIZE_OBJECT8,  FINALIZE_OBJECT12, FINALIZE_OBJECT12, FINALIZE_OBJECT12,
    /* 12 */ FINALIZE_OBJECT12, FINALIZE_OBJECT16, FINALIZE_OBJECT16, FINALIZE_OBJECT16,
    /* 16 */ FINALIZE_OBJECT16
};

JS_STATIC_ASSERT(JS_ARRAY_LENGTH(slotsToThingKind) == SLOTS_TO_THING_KIND_LIMIT);

const uint8 GCThingSizeMap[] = {
    sizeof(JSObject),           /* FINALIZE_OBJECT0             */
    sizeof(JSObject),           /* FINALIZE_OBJECT0_BACKGROUND  */
    sizeof(JSObject_Slots2),    /* FINALIZE_OBJECT2             */
    sizeof(JSObject_Slots2),    /* FINALIZE_OBJECT2_BACKGROUND  */
    sizeof(JSObject_Slots4),    /* FINALIZE_OBJECT4             */
    sizeof(JSObject_Slots4),    /* FINALIZE_OBJECT4_BACKGROUND  */
    sizeof(JSObject_Slots8),    /* FINALIZE_OBJECT8             */
    sizeof(JSObject_Slots8),    /* FINALIZE_OBJECT8_BACKGROUND  */
    sizeof(JSObject_Slots12),   /* FINALIZE_OBJECT12            */
    sizeof(JSObject_Slots12),   /* FINALIZE_OBJECT12_BACKGROUND */
    sizeof(JSObject_Slots16),   /* FINALIZE_OBJECT16            */
    sizeof(JSObject_Slots16),   /* FINALIZE_OBJECT16_BACKGROUND */
    sizeof(JSFunction),         /* FINALIZE_FUNCTION            */
    sizeof(Shape),              /* FINALIZE_SHAPE               */
#if JS_HAS_XML_SUPPORT
    sizeof(JSXML),              /* FINALIZE_XML                 */
#endif
    sizeof(JSShortString),      /* FINALIZE_SHORT_STRING        */
    sizeof(JSString),           /* FINALIZE_STRING              */
    sizeof(JSExternalString),   /* FINALIZE_EXTERNAL_STRING     */
};

JS_STATIC_ASSERT(JS_ARRAY_LENGTH(GCThingSizeMap) == FINALIZE_LIMIT);

#ifdef DEBUG
void
ArenaHeader::checkSynchronizedWithFreeList() const
{
    /*
     * Do not allow to access the free list when its real head is still stored
     * in FreeLists and is not synchronized with this one.
     */
    JS_ASSERT(compartment);

    /*
     * We can be called from the background finalization thread when the free
     * list in the compartment can mutate at any moment. We cannot do any
     * checks in this case.
     */
    if (!compartment->rt->gcRunning)
        return;

    FreeSpan firstSpan(address() + firstFreeSpanStart, address() + firstFreeSpanEnd);
    if (firstSpan.isEmpty())
        return;
    FreeSpan *list = &compartment->freeLists.lists[getThingKind()];
    if (list->isEmpty() || firstSpan.arenaAddress() != list->arenaAddress())
        return;

    /*
     * Here this arena has free things, FreeList::lists[thingKind] is not
     * empty and also points to this arena. Thus they must the same.
     */
    JS_ASSERT(firstSpan.start == list->start);
    JS_ASSERT(firstSpan.end == list->end);
}
#endif

template<typename T>
inline bool
Arena::finalize(JSContext *cx)
{
    JS_ASSERT(aheader.compartment);
    JS_ASSERT(!aheader.getMarkingDelay()->link);

    uintptr_t thing = thingsStart(sizeof(T));
    uintptr_t end = thingsEnd();

    FreeSpan nextFree(aheader.getFirstFreeSpan());
    nextFree.checkSpan();

    FreeSpan newListHead;
    FreeSpan *newListTail = &newListHead;
    uintptr_t newFreeSpanStart = 0;
    bool allClear = true;
#ifdef DEBUG
    size_t nmarked = 0;
#endif
    for (;; thing += sizeof(T)) {
        JS_ASSERT(thing <= end);
        if (thing == nextFree.start) {
            JS_ASSERT(nextFree.end <= end);
            if (nextFree.end == end)
                break;
            JS_ASSERT(Arena::isAligned(nextFree.end, sizeof(T)));
            if (!newFreeSpanStart)
                newFreeSpanStart = thing;
            thing = nextFree.end;
            nextFree = *nextFree.nextSpan();
            nextFree.checkSpan();
        } else {
            T *t = reinterpret_cast<T *>(thing);
            if (t->isMarked()) {
                allClear = false;
#ifdef DEBUG
                nmarked++;
#endif
                if (newFreeSpanStart) {
                    JS_ASSERT(thing >= thingsStart(sizeof(T)) + sizeof(T));
                    newListTail->start = newFreeSpanStart;
                    newListTail->end = thing - sizeof(T);
                    newListTail = newListTail->nextSpanUnchecked();
                    newFreeSpanStart = 0;
                }
            } else {
                if (!newFreeSpanStart)
                    newFreeSpanStart = thing;
                t->finalize(cx);
                memset(t, JS_FREE_PATTERN, sizeof(T));
            }
        }
    }

    if (allClear) {
        JS_ASSERT(newListTail == &newListHead);
        JS_ASSERT(newFreeSpanStart == thingsStart(sizeof(T)));
        return true;
    }

    newListTail->start = newFreeSpanStart ? newFreeSpanStart : nextFree.start;
    JS_ASSERT(Arena::isAligned(newListTail->start, sizeof(T)));
    newListTail->end = end;

#ifdef DEBUG
    size_t nfree = 0;
    for (FreeSpan *span = &newListHead; span != newListTail; span = span->nextSpan()) {
        span->checkSpan();
        JS_ASSERT(Arena::isAligned(span->start, sizeof(T)));
        JS_ASSERT(Arena::isAligned(span->end, sizeof(T)));
        nfree += (span->end - span->start) / sizeof(T) + 1;
        JS_ASSERT(nfree + nmarked <= thingsPerArena(sizeof(T)));
    }
    nfree += (newListTail->end - newListTail->start) / sizeof(T);
    JS_ASSERT(nfree + nmarked == thingsPerArena(sizeof(T)));
#endif
    aheader.setFirstFreeSpan(&newListHead);

    return false;
}

/*
 * Finalize arenas from the list. On return listHeadp points to the list of
 * non-empty arenas.
 */
template<typename T>
static void
FinalizeArenas(JSContext *cx, ArenaHeader **listHeadp)
{
    ArenaHeader **ap = listHeadp;
    while (ArenaHeader *aheader = *ap) {
        bool allClear = aheader->getArena()->finalize<T>(cx);
        if (allClear) {
            *ap = aheader->next;
            aheader->chunk()->releaseArena(aheader);
        } else {
            ap = &aheader->next;
        }
    }
}

#ifdef DEBUG
bool
checkArenaListAllUnmarked(JSCompartment *comp)
{
    for (unsigned i = 0; i < FINALIZE_LIMIT; i++) {
        if (comp->arenas[i].markedThingsInArenaList())
            return false;
    }
    return true;
}
#endif

} /* namespace gc */
} /* namespace js */

void
JSCompartment::finishArenaLists()
{
    for (unsigned i = 0; i < FINALIZE_LIMIT; i++)
        arenas[i].releaseAll(i);
}

void
Chunk::init(JSRuntime *rt)
{
    info.runtime = rt;
    info.age = 0;
    info.emptyArenaListHead = &arenas[0].aheader;
    ArenaHeader *aheader = &arenas[0].aheader;
    ArenaHeader *last = &arenas[JS_ARRAY_LENGTH(arenas) - 1].aheader;
    while (aheader < last) {
        ArenaHeader *following = reinterpret_cast<ArenaHeader *>(aheader->address() + ArenaSize);
        aheader->next = following;
        aheader->compartment = NULL;
        aheader = following;
    }
    last->next = NULL;
    last->compartment = NULL;
    info.numFree = ArenasPerChunk;
    for (size_t i = 0; i != JS_ARRAY_LENGTH(markingDelay); ++i)
        markingDelay[i].init();
}

bool
Chunk::unused()
{
    return info.numFree == ArenasPerChunk;
}

bool
Chunk::hasAvailableArenas()
{
    return info.numFree > 0;
}

bool
Chunk::withinArenasRange(Cell *cell)
{
    uintptr_t addr = uintptr_t(cell);
    if (addr >= uintptr_t(&arenas[0]) && addr < uintptr_t(&arenas[ArenasPerChunk]))
        return true;
    return false;
}

template <size_t thingSize>
ArenaHeader *
Chunk::allocateArena(JSContext *cx, unsigned thingKind)
{
    JSCompartment *comp = cx->compartment;
    JS_ASSERT(hasAvailableArenas());
    ArenaHeader *aheader = info.emptyArenaListHead;
    info.emptyArenaListHead = aheader->next;
    aheader->init(comp, thingKind, thingSize);
    --info.numFree;

    JSRuntime *rt = info.runtime;
    Probes::resizeHeap(comp, rt->gcBytes, rt->gcBytes + ArenaSize);
    JS_ATOMIC_ADD(&rt->gcBytes, ArenaSize);
    JS_ATOMIC_ADD(&comp->gcBytes, ArenaSize);
    if (comp->gcBytes >= comp->gcTriggerBytes)
        TriggerCompartmentGC(comp);

    return aheader;
}

void
Chunk::releaseArena(ArenaHeader *aheader)
{
    JSRuntime *rt = info.runtime;
#ifdef JS_THREADSAFE
    Maybe<AutoLockGC> maybeLock;
    if (rt->gcHelperThread.sweeping)
        maybeLock.construct(info.runtime);
#endif
    JSCompartment *comp = aheader->compartment;

    Probes::resizeHeap(comp, rt->gcBytes, rt->gcBytes - ArenaSize);
    JS_ASSERT(size_t(rt->gcBytes) >= ArenaSize);
    JS_ASSERT(size_t(comp->gcBytes) >= ArenaSize);
#ifdef JS_THREADSAFE
    if (rt->gcHelperThread.sweeping) {
        rt->reduceGCTriggerBytes(GC_HEAP_GROWTH_FACTOR * ArenaSize);
        comp->reduceGCTriggerBytes(GC_HEAP_GROWTH_FACTOR * ArenaSize);
    }
#endif
    JS_ATOMIC_ADD(&rt->gcBytes, -int32(ArenaSize));
    JS_ATOMIC_ADD(&comp->gcBytes, -int32(ArenaSize));
    aheader->next = info.emptyArenaListHead;
    info.emptyArenaListHead = aheader;
    aheader->compartment = NULL;
    ++info.numFree;
    if (unused())
        info.age = 0;
}

JSRuntime *
Chunk::getRuntime()
{
    return info.runtime;
}

inline jsuword
GetGCChunk(JSRuntime *rt)
{
    void *p = rt->gcChunkAllocator->alloc();
#ifdef MOZ_GCTIMER
    if (p)
        JS_ATOMIC_INCREMENT(&newChunkCount);
#endif
    return reinterpret_cast<jsuword>(p);
}

inline void
ReleaseGCChunk(JSRuntime *rt, jsuword chunk)
{
    void *p = reinterpret_cast<void *>(chunk);
    JS_ASSERT(p);
#ifdef MOZ_GCTIMER
    JS_ATOMIC_INCREMENT(&destroyChunkCount);
#endif
    rt->gcChunkAllocator->free_(p);
}

inline Chunk *
AllocateGCChunk(JSRuntime *rt)
{
    Chunk *p = (Chunk *)rt->gcChunkAllocator->alloc();
#ifdef MOZ_GCTIMER
    if (p)
        JS_ATOMIC_INCREMENT(&newChunkCount);
#endif
    return p;
}

inline void
ReleaseGCChunk(JSRuntime *rt, Chunk *p)
{
    JS_ASSERT(p);
#ifdef MOZ_GCTIMER
    JS_ATOMIC_INCREMENT(&destroyChunkCount);
#endif
    rt->gcChunkAllocator->free_(p);
}

inline Chunk *
PickChunk(JSContext *cx)
{
    Chunk *chunk = cx->compartment->chunk;
    if (chunk && chunk->hasAvailableArenas())
        return chunk;

    JSRuntime *rt = cx->runtime;
    bool isSystemCompartment = cx->compartment->isSystemCompartment;

    /*
     * The chunk used for the last allocation is full, search all chunks for
     * free arenas.
     */
    GCChunkSet::Range
        r(isSystemCompartment ? rt->gcSystemChunkSet.all() : rt->gcUserChunkSet.all());
    for (; !r.empty(); r.popFront()) {
        chunk = r.front();
        if (chunk->hasAvailableArenas()) {
            cx->compartment->chunk = chunk;
            return chunk;
        }
    }

    chunk = AllocateGCChunk(rt);
    if (!chunk) {
        /* Our last chance is to find an empty chunk in the other chunk set. */
        GCChunkSet::Enum e(isSystemCompartment ? rt->gcUserChunkSet : rt->gcSystemChunkSet);
        for (; !e.empty(); e.popFront()) {
            if (e.front()->info.numFree == ArenasPerChunk) {
                chunk = e.front();
                e.removeFront();
                break;
            }
        }

        if (!chunk)
            return NULL;
    }

    /*
     * FIXME bug 583732 - chunk is newly allocated and cannot be present in
     * the table so using ordinary lookupForAdd is suboptimal here.
     */
    GCChunkSet::AddPtr p = isSystemCompartment ?
                           rt->gcSystemChunkSet.lookupForAdd(chunk) :
                           rt->gcUserChunkSet.lookupForAdd(chunk);
    JS_ASSERT(!p);
    if (isSystemCompartment) {
        if (!rt->gcSystemChunkSet.add(p, chunk)) {
            ReleaseGCChunk(rt, chunk);
            return NULL;
        }
    } else {
        if (!rt->gcUserChunkSet.add(p, chunk)) {
            ReleaseGCChunk(rt, chunk);
            return NULL;
        }
    }

    chunk->init(rt);
    cx->compartment->chunk = chunk;
    rt->gcChunkAllocationSinceLastGC = true;
    return chunk;
}

static void
ExpireGCChunks(JSRuntime *rt, JSGCInvocationKind gckind)
{
    static const size_t MaxAge = 3;

    /* Remove unused chunks. */
    AutoLockGC lock(rt);

    rt->gcChunksWaitingToExpire = 0;
    for (GCChunkSet::Enum e(rt->gcUserChunkSet); !e.empty(); e.popFront()) {
        Chunk *chunk = e.front();
        JS_ASSERT(chunk->info.runtime == rt);
        if (chunk->unused()) {
            if (gckind == GC_SHRINK || chunk->info.age++ > MaxAge) {
                e.removeFront();
                ReleaseGCChunk(rt, chunk);
                continue;
            }
            rt->gcChunksWaitingToExpire++;
        }
    }
    for (GCChunkSet::Enum e(rt->gcSystemChunkSet); !e.empty(); e.popFront()) {
        Chunk *chunk = e.front();
        JS_ASSERT(chunk->info.runtime == rt);
        if (chunk->unused()) {
            if (gckind == GC_SHRINK || chunk->info.age++ > MaxAge) {
                e.removeFront();
                ReleaseGCChunk(rt, chunk);
                continue;
            }
            rt->gcChunksWaitingToExpire++;
        }
    }
}

JS_FRIEND_API(bool)
IsAboutToBeFinalized(JSContext *cx, const void *thing)
{
    if (JSAtom::isStatic(thing))
        return false;
    JS_ASSERT(cx);

    JSCompartment *thingCompartment = reinterpret_cast<const Cell *>(thing)->compartment();
    JSRuntime *rt = cx->runtime;
    JS_ASSERT(rt == thingCompartment->rt);
    if (rt->gcCurrentCompartment != NULL && rt->gcCurrentCompartment != thingCompartment)
        return false;

    return !reinterpret_cast<const Cell *>(thing)->isMarked();
}

JS_FRIEND_API(bool)
js_GCThingIsMarked(void *thing, uintN color = BLACK)
{
    JS_ASSERT(thing);
    AssertValidColor(thing, color);
    JS_ASSERT(!JSAtom::isStatic(thing));
    return reinterpret_cast<Cell *>(thing)->isMarked(color);
}

/*
 * 1/8 life for JIT code. After this number of microseconds have passed, 1/8 of all
 * JIT code is discarded in inactive compartments, regardless of how often that
 * code runs.
 */
static const int64 JIT_SCRIPT_EIGHTH_LIFETIME = 120 * 1000 * 1000;

JSBool
js_InitGC(JSRuntime *rt, uint32 maxbytes)
{
    /*
     * Make room for at least 16 chunks so the table would not grow before
     * the browser starts up.
     */
    if (!rt->gcUserChunkSet.init(16))
        return false;

    if (!rt->gcSystemChunkSet.init(16))
        return false;

    if (!rt->gcRootsHash.init(256))
        return false;

    if (!rt->gcLocksHash.init(256))
        return false;

#ifdef JS_THREADSAFE
    rt->gcLock = JS_NEW_LOCK();
    if (!rt->gcLock)
        return false;
    rt->gcDone = JS_NEW_CONDVAR(rt->gcLock);
    if (!rt->gcDone)
        return false;
    rt->requestDone = JS_NEW_CONDVAR(rt->gcLock);
    if (!rt->requestDone)
        return false;
    if (!rt->gcHelperThread.init(rt))
        return false;
#endif

    /*
     * Separate gcMaxMallocBytes from gcMaxBytes but initialize to maxbytes
     * for default backward API compatibility.
     */
    rt->gcMaxBytes = maxbytes;
    rt->setGCMaxMallocBytes(maxbytes);
    rt->gcEmptyArenaPoolLifespan = 30000;

    /*
     * The assigned value prevents GC from running when GC memory is too low
     * (during JS engine start).
     */
    rt->setGCLastBytes(8192, GC_NORMAL);

    rt->gcJitReleaseTime = PRMJ_Now() + JIT_SCRIPT_EIGHTH_LIFETIME;
    return true;
}

namespace js {

inline bool
InFreeList(ArenaHeader *aheader, uintptr_t addr)
{
    if (!aheader->hasFreeThings())
        return false;

    FreeSpan firstSpan(aheader->getFirstFreeSpan());

    for (FreeSpan *span = &firstSpan;;) {
        /* If the thing comes fore the current span, it's not free. */
        if (addr < span->start)
            return false;

        /*
         * If we find it inside the span, it's dead. We use here "<=" and not
         * "<" even for the last span as we know that thing is inside the
         * arena. Thus for the last span thing < span->end.
         */
        if (addr <= span->end)
            return true;

        /*
         * The last possible empty span is an the end of the arena. Here
         * span->end < thing < thingsEnd and so we must have more spans.
         */
        span = span->nextSpan();
    }
}

template <typename T>
inline ConservativeGCTest
MarkArenaPtrConservatively(JSTracer *trc, ArenaHeader *aheader, uintptr_t addr)
{
    JS_ASSERT(aheader->compartment);
    JS_ASSERT(sizeof(T) == aheader->getThingSize());

    uintptr_t offset = addr & ArenaMask;
    uintptr_t minOffset = Arena::thingsStartOffset(sizeof(T));
    if (offset < minOffset)
        return CGCT_NOTARENA;

    /* addr can point inside the thing so we must align the address. */
    uintptr_t shift = (offset - minOffset) % sizeof(T);
    addr -= shift;

    /*
     * Check if the thing is free. We must use the list of free spans as at
     * this point we no longer have the mark bits from the previous GC run and
     * we must account for newly allocated things.
     */
    if (InFreeList(aheader, addr))
        return CGCT_NOTLIVE;

    T *thing = reinterpret_cast<T *>(addr);
    MarkRoot(trc, thing, "machine stack");

#ifdef JS_DUMP_CONSERVATIVE_GC_ROOTS
    if (IS_GC_MARKING_TRACER(trc)) {
        GCMarker *marker = static_cast<GCMarker *>(trc);
        if (marker->conservativeDumpFileName)
            marker->conservativeRoots.append(thing);
        if (shift)
            marker->conservativeStats.unaligned++;
    }
#endif
    return CGCT_VALID;
}

/*
 * Returns CGCT_VALID and mark it if the w can be a  live GC thing and sets
 * thingKind accordingly. Otherwise returns the reason for rejection.
 */
inline ConservativeGCTest
MarkIfGCThingWord(JSTracer *trc, jsuword w)
{
    /*
     * We assume that the compiler never uses sub-word alignment to store
     * pointers and does not tag pointers on its own. Additionally, the value
     * representation for all values and the jsid representation for GC-things
     * do not touch the low two bits. Thus any word with the low two bits set
     * is not a valid GC-thing.
     */
    JS_STATIC_ASSERT(JSID_TYPE_STRING == 0 && JSID_TYPE_OBJECT == 4);
    if (w & 0x3)
        return CGCT_LOWBITSET;

    /*
     * An object jsid has its low bits tagged. In the value representation on
     * 64-bit, the high bits are tagged.
     */
    const jsuword JSID_PAYLOAD_MASK = ~jsuword(JSID_TYPE_MASK);
#if JS_BITS_PER_WORD == 32
    jsuword addr = w & JSID_PAYLOAD_MASK;
#elif JS_BITS_PER_WORD == 64
    jsuword addr = w & JSID_PAYLOAD_MASK & JSVAL_PAYLOAD_MASK;
#endif

    Chunk *chunk = Chunk::fromAddress(addr);

    if (!trc->context->runtime->gcUserChunkSet.has(chunk) && 
        !trc->context->runtime->gcSystemChunkSet.has(chunk))
        return CGCT_NOTCHUNK;

    /*
     * We query for pointers outside the arena array after checking for an
     * allocated chunk. Such pointers are rare and we want to reject them
     * after doing more likely rejections.
     */
    if (!Chunk::withinArenasRange(addr))
        return CGCT_NOTARENA;

    ArenaHeader *aheader = &chunk->arenas[Chunk::arenaIndex(addr)].aheader;

    if (!aheader->compartment)
        return CGCT_FREEARENA;

    ConservativeGCTest test;
    unsigned thingKind = aheader->getThingKind();

    switch (thingKind) {
      case FINALIZE_OBJECT0:
      case FINALIZE_OBJECT0_BACKGROUND:
        test = MarkArenaPtrConservatively<JSObject>(trc, aheader, addr);
        break;
      case FINALIZE_OBJECT2:
      case FINALIZE_OBJECT2_BACKGROUND:
        test = MarkArenaPtrConservatively<JSObject_Slots2>(trc, aheader, addr);
        break;
      case FINALIZE_OBJECT4:
      case FINALIZE_OBJECT4_BACKGROUND:
        test = MarkArenaPtrConservatively<JSObject_Slots4>(trc, aheader, addr);
        break;
      case FINALIZE_OBJECT8:
      case FINALIZE_OBJECT8_BACKGROUND:
        test = MarkArenaPtrConservatively<JSObject_Slots8>(trc, aheader, addr);
        break;
      case FINALIZE_OBJECT12:
      case FINALIZE_OBJECT12_BACKGROUND:
        test = MarkArenaPtrConservatively<JSObject_Slots12>(trc, aheader, addr);
        break;
      case FINALIZE_OBJECT16:
      case FINALIZE_OBJECT16_BACKGROUND:
        test = MarkArenaPtrConservatively<JSObject_Slots16>(trc, aheader, addr);
        break;
      case FINALIZE_STRING:
        test = MarkArenaPtrConservatively<JSString>(trc, aheader, addr);
        break;
      case FINALIZE_EXTERNAL_STRING:
        test = MarkArenaPtrConservatively<JSExternalString>(trc, aheader, addr);
        break;
      case FINALIZE_SHORT_STRING:
        test = MarkArenaPtrConservatively<JSShortString>(trc, aheader, addr);
        break;
      case FINALIZE_FUNCTION:
        test = MarkArenaPtrConservatively<JSFunction>(trc, aheader, addr);
        break;
      case FINALIZE_SHAPE:
        test = MarkArenaPtrConservatively<Shape>(trc, aheader, addr);
        break;
#if JS_HAS_XML_SUPPORT
      case FINALIZE_XML:
        test = MarkArenaPtrConservatively<JSXML>(trc, aheader, addr);
        break;
#endif
      default:
        test = CGCT_WRONGTAG;
        JS_NOT_REACHED("wrong tag");
    }

    return test;
}

static void
MarkWordConservatively(JSTracer *trc, jsuword w)
{
    /*
     * The conservative scanner may access words that valgrind considers as
     * undefined. To avoid false positives and not to alter valgrind view of
     * the memory we make as memcheck-defined the argument, a copy of the
     * original word. See bug 572678.
     */
#ifdef JS_VALGRIND
    VALGRIND_MAKE_MEM_DEFINED(&w, sizeof(w));
#endif

    MarkIfGCThingWord(trc, w);
}

static void
MarkRangeConservatively(JSTracer *trc, const jsuword *begin, const jsuword *end)
{
    JS_ASSERT(begin <= end);
    for (const jsuword *i = begin; i != end; ++i)
        MarkWordConservatively(trc, *i);
}

static void
MarkThreadDataConservatively(JSTracer *trc, ThreadData *td)
{
    ConservativeGCThreadData *ctd = &td->conservativeGC;
    JS_ASSERT(ctd->hasStackToScan());
    jsuword *stackMin, *stackEnd;
#if JS_STACK_GROWTH_DIRECTION > 0
    stackMin = td->nativeStackBase;
    stackEnd = ctd->nativeStackTop;
#else
    stackMin = ctd->nativeStackTop + 1;
    stackEnd = td->nativeStackBase;
#endif
    JS_ASSERT(stackMin <= stackEnd);
    MarkRangeConservatively(trc, stackMin, stackEnd);
    MarkRangeConservatively(trc, ctd->registerSnapshot.words,
                            JS_ARRAY_END(ctd->registerSnapshot.words));
}

void
MarkStackRangeConservatively(JSTracer *trc, Value *beginv, Value *endv)
{
    const jsuword *begin = beginv->payloadWord();
    const jsuword *end = endv->payloadWord();;
#ifdef JS_NUNBOX32
    /*
     * With 64-bit jsvals on 32-bit systems, we can optimize a bit by
     * scanning only the payloads.
     */
    JS_ASSERT(begin <= end);
    for (const jsuword *i = begin; i != end; i += sizeof(Value)/sizeof(jsuword))
        MarkWordConservatively(trc, *i);
#else
    MarkRangeConservatively(trc, begin, end);
#endif
}

void
MarkConservativeStackRoots(JSTracer *trc)
{
#ifdef JS_THREADSAFE
    for (JSThread::Map::Range r = trc->context->runtime->threads.all(); !r.empty(); r.popFront()) {
        JSThread *thread = r.front().value;
        ConservativeGCThreadData *ctd = &thread->data.conservativeGC;
        if (ctd->hasStackToScan()) {
            JS_ASSERT_IF(!thread->data.requestDepth, thread->suspendCount);
            MarkThreadDataConservatively(trc, &thread->data);
        } else {
            JS_ASSERT(!thread->suspendCount);
            JS_ASSERT(thread->data.requestDepth <= ctd->requestThreshold);
        }
    }
#else
    MarkThreadDataConservatively(trc, &trc->context->runtime->threadData);
#endif
}

JS_NEVER_INLINE void
ConservativeGCThreadData::recordStackTop()
{
    /* Update the native stack pointer if it points to a bigger stack. */
    jsuword dummy;
    nativeStackTop = &dummy;

    /*
     * To record and update the register snapshot for the conservative
     * scanning with the latest values we use setjmp.
     */
#if defined(_MSC_VER)
# pragma warning(push)
# pragma warning(disable: 4611)
#endif
    (void) setjmp(registerSnapshot.jmpbuf);
#if defined(_MSC_VER)
# pragma warning(pop)
#endif
}

static inline void
RecordNativeStackTopForGC(JSContext *cx)
{
    ConservativeGCThreadData *ctd = &JS_THREAD_DATA(cx)->conservativeGC;

#ifdef JS_THREADSAFE
    /* Record the stack top here only if we are called from a request. */
    JS_ASSERT(cx->thread()->data.requestDepth >= ctd->requestThreshold);
    if (cx->thread()->data.requestDepth == ctd->requestThreshold)
        return;
#endif
    ctd->recordStackTop();
}

} /* namespace js */

#ifdef DEBUG
static void
CheckLeakedRoots(JSRuntime *rt);
#endif

void
js_FinishGC(JSRuntime *rt)
{
    /* Delete all remaining Compartments. */
    for (JSCompartment **c = rt->compartments.begin(); c != rt->compartments.end(); ++c) {
        JSCompartment *comp = *c;
        comp->finishArenaLists();
        Foreground::delete_(comp);
    }
    rt->compartments.clear();
    rt->atomsCompartment = NULL;

    for (GCChunkSet::Range r(rt->gcUserChunkSet.all()); !r.empty(); r.popFront())
        ReleaseGCChunk(rt, r.front());
    for (GCChunkSet::Range r(rt->gcSystemChunkSet.all()); !r.empty(); r.popFront())
        ReleaseGCChunk(rt, r.front());
    rt->gcUserChunkSet.clear();
    rt->gcSystemChunkSet.clear();

#ifdef JS_THREADSAFE
    rt->gcHelperThread.finish(rt);
#endif

#ifdef DEBUG
    if (!rt->gcRootsHash.empty())
        CheckLeakedRoots(rt);
#endif
    rt->gcRootsHash.clear();
    rt->gcLocksHash.clear();
}

JSBool
js_AddRoot(JSContext *cx, Value *vp, const char *name)
{
    JSBool ok = js_AddRootRT(cx->runtime, Jsvalify(vp), name);
    if (!ok)
        JS_ReportOutOfMemory(cx);
    return ok;
}

JSBool
js_AddGCThingRoot(JSContext *cx, void **rp, const char *name)
{
    JSBool ok = js_AddGCThingRootRT(cx->runtime, rp, name);
    if (!ok)
        JS_ReportOutOfMemory(cx);
    return ok;
}

JS_FRIEND_API(JSBool)
js_AddRootRT(JSRuntime *rt, jsval *vp, const char *name)
{
    /*
     * Due to the long-standing, but now removed, use of rt->gcLock across the
     * bulk of js_GC, API users have come to depend on JS_AddRoot etc. locking
     * properly with a racing GC, without calling JS_AddRoot from a request.
     * We have to preserve API compatibility here, now that we avoid holding
     * rt->gcLock across the mark phase (including the root hashtable mark).
     */
    AutoLockGC lock(rt);
    js_WaitForGC(rt);

    return !!rt->gcRootsHash.put((void *)vp,
                                 RootInfo(name, JS_GC_ROOT_VALUE_PTR));
}

JS_FRIEND_API(JSBool)
js_AddGCThingRootRT(JSRuntime *rt, void **rp, const char *name)
{
    /*
     * Due to the long-standing, but now removed, use of rt->gcLock across the
     * bulk of js_GC, API users have come to depend on JS_AddRoot etc. locking
     * properly with a racing GC, without calling JS_AddRoot from a request.
     * We have to preserve API compatibility here, now that we avoid holding
     * rt->gcLock across the mark phase (including the root hashtable mark).
     */
    AutoLockGC lock(rt);
    js_WaitForGC(rt);

    return !!rt->gcRootsHash.put((void *)rp,
                                 RootInfo(name, JS_GC_ROOT_GCTHING_PTR));
}

JS_FRIEND_API(JSBool)
js_RemoveRoot(JSRuntime *rt, void *rp)
{
    /*
     * Due to the JS_RemoveRootRT API, we may be called outside of a request.
     * Same synchronization drill as above in js_AddRoot.
     */
    AutoLockGC lock(rt);
    js_WaitForGC(rt);
    rt->gcRootsHash.remove(rp);
    rt->gcPoke = JS_TRUE;
    return JS_TRUE;
}

typedef RootedValueMap::Range RootRange;
typedef RootedValueMap::Entry RootEntry;
typedef RootedValueMap::Enum RootEnum;

#ifdef DEBUG

static void
CheckLeakedRoots(JSRuntime *rt)
{
    uint32 leakedroots = 0;

    /* Warn (but don't assert) debug builds of any remaining roots. */
    for (RootRange r = rt->gcRootsHash.all(); !r.empty(); r.popFront()) {
        RootEntry &entry = r.front();
        leakedroots++;
        fprintf(stderr,
                "JS engine warning: leaking GC root \'%s\' at %p\n",
                entry.value.name ? entry.value.name : "", entry.key);
    }

    if (leakedroots > 0) {
        if (leakedroots == 1) {
            fprintf(stderr,
"JS engine warning: 1 GC root remains after destroying the JSRuntime at %p.\n"
"                   This root may point to freed memory. Objects reachable\n"
"                   through it have not been finalized.\n",
                    (void *) rt);
        } else {
            fprintf(stderr,
"JS engine warning: %lu GC roots remain after destroying the JSRuntime at %p.\n"
"                   These roots may point to freed memory. Objects reachable\n"
"                   through them have not been finalized.\n",
                    (unsigned long) leakedroots, (void *) rt);
        }
    }
}

void
js_DumpNamedRoots(JSRuntime *rt,
                  void (*dump)(const char *name, void *rp, JSGCRootType type, void *data),
                  void *data)
{
    for (RootRange r = rt->gcRootsHash.all(); !r.empty(); r.popFront()) {
        RootEntry &entry = r.front();
        if (const char *name = entry.value.name)
            dump(name, entry.key, entry.value.type, data);
    }
}

#endif /* DEBUG */

uint32
js_MapGCRoots(JSRuntime *rt, JSGCRootMapFun map, void *data)
{
    AutoLockGC lock(rt);
    int ct = 0;
    for (RootEnum e(rt->gcRootsHash); !e.empty(); e.popFront()) {
        RootEntry &entry = e.front();

        ct++;
        intN mapflags = map(entry.key, entry.value.type, entry.value.name, data);

        if (mapflags & JS_MAP_GCROOT_REMOVE)
            e.removeFront();
        if (mapflags & JS_MAP_GCROOT_STOP)
            break;
    }

    return ct;
}

void
JSRuntime::setGCLastBytes(size_t lastBytes, JSGCInvocationKind gckind)
{
    gcLastBytes = lastBytes;

    size_t base = gckind == GC_SHRINK ? lastBytes : Max(lastBytes, GC_ARENA_ALLOCATION_TRIGGER);
    float trigger = float(base) * GC_HEAP_GROWTH_FACTOR;
    gcTriggerBytes = size_t(Min(float(gcMaxBytes), trigger));
}

void
JSRuntime::reduceGCTriggerBytes(uint32 amount) {
    JS_ASSERT(amount > 0);
    JS_ASSERT(gcTriggerBytes - amount >= 0);
    if (gcTriggerBytes - amount < GC_ARENA_ALLOCATION_TRIGGER * GC_HEAP_GROWTH_FACTOR)
        return;
    gcTriggerBytes -= amount;
}

void
JSCompartment::setGCLastBytes(size_t lastBytes, JSGCInvocationKind gckind)
{
    gcLastBytes = lastBytes;

    size_t base = gckind == GC_SHRINK ? lastBytes : Max(lastBytes, GC_ARENA_ALLOCATION_TRIGGER);
    float trigger = float(base) * GC_HEAP_GROWTH_FACTOR;
    gcTriggerBytes = size_t(Min(float(rt->gcMaxBytes), trigger));
}

void
JSCompartment::reduceGCTriggerBytes(uint32 amount) {
    JS_ASSERT(amount > 0);
    JS_ASSERT(gcTriggerBytes - amount >= 0);
    if (gcTriggerBytes - amount < GC_ARENA_ALLOCATION_TRIGGER * GC_HEAP_GROWTH_FACTOR)
        return;
    gcTriggerBytes -= amount;
}

namespace js {
namespace gc {

inline ArenaHeader *
ArenaList::searchForFreeArena()
{
    while (ArenaHeader *aheader = *cursor) {
        cursor = &aheader->next;
        if (aheader->hasFreeThings())
            return aheader;
    }
    return NULL;
}

template <size_t thingSize>
inline ArenaHeader *
ArenaList::getArenaWithFreeList(JSContext *cx, unsigned thingKind)
{
    Chunk *chunk;

#ifdef JS_THREADSAFE
    /*
     * We cannot search the arena list for free things while the
     * background finalization runs and can modify head or cursor at any
     * moment.
     */
    if (backgroundFinalizeState == BFS_DONE) {
      check_arena_list:
        if (ArenaHeader *aheader = searchForFreeArena())
            return aheader;
    }

    AutoLockGC lock(cx->runtime);

    for (;;) {
        if (backgroundFinalizeState == BFS_JUST_FINISHED) {
            /*
             * Before we took the GC lock or while waiting for the background
             * finalization to finish the latter added new arenas to the list.
             * Check the list again for free things outside the GC lock.
             */
            JS_ASSERT(*cursor);
            backgroundFinalizeState = BFS_DONE;
            goto check_arena_list;
        }

        JS_ASSERT(!*cursor);
        chunk = PickChunk(cx);
        if (chunk || backgroundFinalizeState == BFS_DONE)
            break;

        /*
         * If the background finalization still runs, wait for it to
         * finish and retry to check if it populated the arena list or
         * added new empty arenas.
         */
        JS_ASSERT(backgroundFinalizeState == BFS_RUN);
        cx->runtime->gcHelperThread.waitBackgroundSweepEnd(cx->runtime, false);
        JS_ASSERT(backgroundFinalizeState == BFS_JUST_FINISHED ||
                  backgroundFinalizeState == BFS_DONE);
    }

#else /* !JS_THREADSAFE */

    if (ArenaHeader *aheader = searchForFreeArena())
        return aheader;
    chunk = PickChunk(cx);

#endif /* !JS_THREADSAFE */

    if (!chunk) {
        GCREASON(CHUNK);
        TriggerGC(cx->runtime);
        return NULL;
    }

    /*
     * While we still hold the GC lock get the arena from the chunk and add it
     * to the head of the list before the cursor to prevent checking the arena
     * for the free things.
     */
    ArenaHeader *aheader = chunk->allocateArena<thingSize>(cx, thingKind);
    aheader->next = head;
    if (cursor == &head)
        cursor = &aheader->next;
    head = aheader;
    return aheader;
}

template<typename T>
void
ArenaList::finalizeNow(JSContext *cx)
{
#ifdef JS_THREADSAFE
    JS_ASSERT(backgroundFinalizeState == BFS_DONE);
#endif
    FinalizeArenas<T>(cx, &head);
    cursor = &head;
}

#ifdef JS_THREADSAFE
template<typename T>
inline void
ArenaList::finalizeLater(JSContext *cx)
{
    JS_ASSERT_IF(head,
                 head->getThingKind() == FINALIZE_OBJECT0_BACKGROUND  ||
                 head->getThingKind() == FINALIZE_OBJECT2_BACKGROUND  ||
                 head->getThingKind() == FINALIZE_OBJECT4_BACKGROUND  ||
                 head->getThingKind() == FINALIZE_OBJECT8_BACKGROUND  ||
                 head->getThingKind() == FINALIZE_OBJECT12_BACKGROUND ||
                 head->getThingKind() == FINALIZE_OBJECT16_BACKGROUND ||
                 head->getThingKind() == FINALIZE_SHORT_STRING        ||
                 head->getThingKind() == FINALIZE_STRING);
    JS_ASSERT(!cx->runtime->gcHelperThread.sweeping);

    /*
     * The state can be just-finished if we have not allocated any GC things
     * from the arena list after the previous background finalization.
     */
    JS_ASSERT(backgroundFinalizeState == BFS_DONE ||
              backgroundFinalizeState == BFS_JUST_FINISHED);

    if (head && cx->gcBackgroundFree && cx->gcBackgroundFree->finalizeVector.append(head)) {
        head = NULL;
        cursor = &head;
        backgroundFinalizeState = BFS_RUN;
    } else {
        JS_ASSERT_IF(!head, cursor == &head);
        backgroundFinalizeState = BFS_DONE;
        finalizeNow<T>(cx);
    }
}

/*static*/ void
ArenaList::backgroundFinalize(JSContext *cx, ArenaHeader *listHead)
{
    JS_ASSERT(listHead);
    unsigned thingKind = listHead->getThingKind();
    JSCompartment *comp = listHead->compartment;
    ArenaList *al = &comp->arenas[thingKind];

    switch (thingKind) {
      default:
        JS_NOT_REACHED("wrong kind");
        break;
      case FINALIZE_OBJECT0_BACKGROUND:
        FinalizeArenas<JSObject>(cx, &listHead);
        break;
      case FINALIZE_OBJECT2_BACKGROUND:
        FinalizeArenas<JSObject_Slots2>(cx, &listHead);
        break;
      case FINALIZE_OBJECT4_BACKGROUND:
        FinalizeArenas<JSObject_Slots4>(cx, &listHead);
        break;
      case FINALIZE_OBJECT8_BACKGROUND:
        FinalizeArenas<JSObject_Slots8>(cx, &listHead);
        break;
      case FINALIZE_OBJECT12_BACKGROUND:
        FinalizeArenas<JSObject_Slots12>(cx, &listHead);
        break;
      case FINALIZE_OBJECT16_BACKGROUND:
        FinalizeArenas<JSObject_Slots16>(cx, &listHead);
        break;
      case FINALIZE_STRING:
        FinalizeArenas<JSString>(cx, &listHead);
        break;
      case FINALIZE_SHORT_STRING:
        FinalizeArenas<JSShortString>(cx, &listHead);
        break;
    }

    /*
     * After we finish the finalization al->cursor must point to the end of
     * the head list as we emptied the list before the background finalization
     * and the allocation adds new arenas before the cursor.
     */
    AutoLockGC lock(cx->runtime);
    JS_ASSERT(al->backgroundFinalizeState == BFS_RUN);
    JS_ASSERT(!*al->cursor);
    if (listHead) {
        *al->cursor = listHead;
        al->backgroundFinalizeState = BFS_JUST_FINISHED;
    } else {
        al->backgroundFinalizeState = BFS_DONE;
    }
}

#endif /* JS_THREADSAFE */

#ifdef DEBUG
bool
CheckAllocation(JSContext *cx)
{
#ifdef JS_THREADSAFE
    JS_ASSERT(cx->thread());
#endif
    JS_ASSERT(!cx->runtime->gcRunning);
    return true;
}
#endif

inline bool
NeedLastDitchGC(JSContext *cx)
{
    JSRuntime *rt = cx->runtime;
    return rt->gcIsNeeded;
}

/*
 * Return false only if the GC run but could not bring its memory usage under
 * JSRuntime::gcMaxBytes.
 */
static bool
RunLastDitchGC(JSContext *cx)
{
    JSRuntime *rt = cx->runtime;
#ifdef JS_THREADSAFE
    Maybe<AutoUnlockAtomsCompartment> maybeUnlockAtomsCompartment;
    if (cx->compartment == rt->atomsCompartment && rt->atomsCompartmentIsLocked)
        maybeUnlockAtomsCompartment.construct(cx);
#endif
    /* The last ditch GC preserves all atoms. */
    AutoKeepAtoms keep(rt);
    GCREASON(LASTDITCH);
    js_GC(cx, rt->gcTriggerCompartment, GC_NORMAL);

#ifdef JS_THREADSAFE
    if (rt->gcBytes >= rt->gcMaxBytes)
        cx->runtime->gcHelperThread.waitBackgroundSweepEnd(cx->runtime);
#endif

    return rt->gcBytes < rt->gcMaxBytes;
}

static inline bool
IsGCAllowed(JSContext *cx)
{
    return !JS_ON_TRACE(cx) && !JS_THREAD_DATA(cx)->waiveGCQuota;
}

template <typename T>
inline Cell *
RefillTypedFreeList(JSContext *cx, unsigned thingKind)
{
    JS_ASSERT(!cx->runtime->gcRunning);

    /*
     * For compatibility with older code we tolerate calling the allocator
     * during the GC in optimized builds.
     */
    if (cx->runtime->gcRunning)
        return NULL;

    JSCompartment *compartment = cx->compartment;
    JS_ASSERT(compartment->freeLists.lists[thingKind].isEmpty());

    bool canGC = IsGCAllowed(cx);
    bool runGC = canGC && JS_UNLIKELY(NeedLastDitchGC(cx));
    for (;;) {
        if (runGC) {
            if (!RunLastDitchGC(cx))
                break;

            /*
             * The JSGC_END callback can legitimately allocate new GC
             * things and populate the free list. If that happens, just
             * return that list head.
             */
            if (Cell *thing = compartment->freeLists.getNext(thingKind, sizeof(T)))
                return thing;
        }
        ArenaHeader *aheader =
            compartment->arenas[thingKind].getArenaWithFreeList<sizeof(T)>(cx, thingKind);
        if (aheader) {
            JS_ASSERT(sizeof(T) == aheader->getThingSize());
            return compartment->freeLists.populate(aheader, thingKind, sizeof(T));
        }

        /*
         * We failed to allocate any arena. Run the GC if we can unless we
         * have done it already.
         */
        if (!canGC || runGC)
            break;
        runGC = true;
    }

    js_ReportOutOfMemory(cx);
    return NULL;
}

Cell *
RefillFinalizableFreeList(JSContext *cx, unsigned thingKind)
{
    switch (thingKind) {
      case FINALIZE_OBJECT0:
      case FINALIZE_OBJECT0_BACKGROUND:
        return RefillTypedFreeList<JSObject>(cx, thingKind);
      case FINALIZE_OBJECT2:
      case FINALIZE_OBJECT2_BACKGROUND:
        return RefillTypedFreeList<JSObject_Slots2>(cx, thingKind);
      case FINALIZE_OBJECT4:
      case FINALIZE_OBJECT4_BACKGROUND:
        return RefillTypedFreeList<JSObject_Slots4>(cx, thingKind);
      case FINALIZE_OBJECT8:
      case FINALIZE_OBJECT8_BACKGROUND:
        return RefillTypedFreeList<JSObject_Slots8>(cx, thingKind);
      case FINALIZE_OBJECT12:
      case FINALIZE_OBJECT12_BACKGROUND:
        return RefillTypedFreeList<JSObject_Slots12>(cx, thingKind);
      case FINALIZE_OBJECT16:
      case FINALIZE_OBJECT16_BACKGROUND:
        return RefillTypedFreeList<JSObject_Slots16>(cx, thingKind);
      case FINALIZE_STRING:
        return RefillTypedFreeList<JSString>(cx, thingKind);
      case FINALIZE_EXTERNAL_STRING:
        return RefillTypedFreeList<JSExternalString>(cx, thingKind);
      case FINALIZE_SHORT_STRING:
        return RefillTypedFreeList<JSShortString>(cx, thingKind);
      case FINALIZE_FUNCTION:
        return RefillTypedFreeList<JSFunction>(cx, thingKind);
      case FINALIZE_SHAPE:
        return RefillTypedFreeList<Shape>(cx, thingKind);
#if JS_HAS_XML_SUPPORT
      case FINALIZE_XML:
        return RefillTypedFreeList<JSXML>(cx, thingKind);
#endif
      default:
        JS_NOT_REACHED("bad finalize kind");
        return NULL;
    }
}

} /* namespace gc */
} /* namespace js */

uint32
js_GetGCThingTraceKind(void *thing)
{
    return GetGCThingTraceKind(thing);
}

JSBool
js_LockGCThingRT(JSRuntime *rt, void *thing)
{
    if (!thing)
        return true;

    AutoLockGC lock(rt);
    if (GCLocks::Ptr p = rt->gcLocksHash.lookupWithDefault(thing, 0)) {
        p->value++;
        return true;
    }

    return false;
}

void
js_UnlockGCThingRT(JSRuntime *rt, void *thing)
{
    if (!thing)
        return;

    AutoLockGC lock(rt);
    GCLocks::Ptr p = rt->gcLocksHash.lookup(thing);

    if (p) {
        rt->gcPoke = true;
        if (--p->value == 0)
            rt->gcLocksHash.remove(p);
    }
}

namespace js {

/*
 * When the native stack is low, the GC does not call JS_TraceChildren to mark
 * the reachable "children" of the thing. Rather the thing is put aside and
 * JS_TraceChildren is called later with more space on the C stack.
 *
 * To implement such delayed marking of the children with minimal overhead for
 * the normal case of sufficient native stack, the code adds a field per
 * arena. The field markingDelay->link links all arenas with delayed things
 * into a stack list with the pointer to stack top in
 * GCMarker::unmarkedArenaStackTop. delayMarkingChildren adds
 * arenas to the stack as necessary while markDelayedChildren pops the arenas
 * from the stack until it empties.
 */

GCMarker::GCMarker(JSContext *cx)
  : color(0),
    unmarkedArenaStackTop(MarkingDelay::stackBottom()),
    objStack(cx->runtime->gcMarkStackObjs, sizeof(cx->runtime->gcMarkStackObjs)),
    ropeStack(cx->runtime->gcMarkStackRopes, sizeof(cx->runtime->gcMarkStackRopes)),
    xmlStack(cx->runtime->gcMarkStackXMLs, sizeof(cx->runtime->gcMarkStackXMLs)),
    largeStack(cx->runtime->gcMarkStackLarges, sizeof(cx->runtime->gcMarkStackLarges))
{
    JS_TRACER_INIT(this, cx, NULL);
#ifdef DEBUG
    markLaterArenas = 0;
#endif
#ifdef JS_DUMP_CONSERVATIVE_GC_ROOTS
    conservativeDumpFileName = getenv("JS_DUMP_CONSERVATIVE_GC_ROOTS");
    memset(&conservativeStats, 0, sizeof(conservativeStats));
#endif
}

GCMarker::~GCMarker()
{
#ifdef JS_DUMP_CONSERVATIVE_GC_ROOTS
    dumpConservativeRoots();
#endif
}

void
GCMarker::delayMarkingChildren(const void *thing)
{
    const Cell *cell = reinterpret_cast<const Cell *>(thing);
    ArenaHeader *aheader = cell->arenaHeader();
    if (aheader->getMarkingDelay()->link) {
        /* Arena already scheduled to be marked later */
        return;
    }
    aheader->getMarkingDelay()->link = unmarkedArenaStackTop;
    unmarkedArenaStackTop = aheader;
#ifdef DEBUG
    markLaterArenas++;
#endif
}

static void
MarkDelayedChildren(JSTracer *trc, ArenaHeader *aheader)
{
    unsigned traceKind = GetFinalizableTraceKind(aheader->getThingKind());
    size_t thingSize = aheader->getThingSize();
    Arena *a = aheader->getArena();
    uintptr_t end = a->thingsEnd();
    for (uintptr_t thing = a->thingsStart(thingSize); thing != end; thing += thingSize) {
        Cell *t = reinterpret_cast<Cell *>(thing);
        if (t->isMarked())
            JS_TraceChildren(trc, t, traceKind);
    }
}

void
GCMarker::markDelayedChildren()
{
    while (unmarkedArenaStackTop != MarkingDelay::stackBottom()) {
        /*
         * If marking gets delayed at the same arena again, we must repeat
         * marking of its things. For that we pop arena from the stack and
         * clear its nextDelayedMarking before we begin the marking.
         */
        ArenaHeader *aheader = unmarkedArenaStackTop;
        unmarkedArenaStackTop = aheader->getMarkingDelay()->link;
        JS_ASSERT(unmarkedArenaStackTop);
        aheader->getMarkingDelay()->link = NULL;
#ifdef DEBUG
        JS_ASSERT(markLaterArenas);
        markLaterArenas--;
#endif
        MarkDelayedChildren(this, aheader);
    }
    JS_ASSERT(!markLaterArenas);
}

} /* namespace js */

#ifdef DEBUG
static void
EmptyMarkCallback(JSTracer *trc, void *thing, uint32 kind)
{
}
#endif

static void
gc_root_traversal(JSTracer *trc, const RootEntry &entry)
{
#ifdef DEBUG
    void *ptr;
    if (entry.value.type == JS_GC_ROOT_GCTHING_PTR) {
        ptr = *reinterpret_cast<void **>(entry.key);
    } else {
        Value *vp = reinterpret_cast<Value *>(entry.key);
        ptr = vp->isGCThing() ? vp->toGCThing() : NULL;
    }

    if (ptr) {
        if (!JSAtom::isStatic(ptr)) {
            /* Use conservative machinery to find if ptr is a valid GC thing. */
            JSTracer checker;
            JS_TRACER_INIT(&checker, trc->context, EmptyMarkCallback);
            ConservativeGCTest test = MarkIfGCThingWord(&checker, reinterpret_cast<jsuword>(ptr));
            if (test != CGCT_VALID && entry.value.name) {
                fprintf(stderr,
"JS API usage error: the address passed to JS_AddNamedRoot currently holds an\n"
"invalid gcthing.  This is usually caused by a missing call to JS_RemoveRoot.\n"
"The root's name is \"%s\".\n",
                        entry.value.name);
            }
            JS_ASSERT(test == CGCT_VALID);
        }
    }
#endif
    JS_SET_TRACING_NAME(trc, entry.value.name ? entry.value.name : "root");
    if (entry.value.type == JS_GC_ROOT_GCTHING_PTR)
        MarkGCThing(trc, *reinterpret_cast<void **>(entry.key));
    else
        MarkValueRaw(trc, *reinterpret_cast<Value *>(entry.key));
}

static void
gc_lock_traversal(const GCLocks::Entry &entry, JSTracer *trc)
{
    JS_ASSERT(entry.value >= 1);
    MarkGCThing(trc, entry.key, "locked object");
}

void
js_TraceStackFrame(JSTracer *trc, StackFrame *fp)
{
    MarkObject(trc, fp->scopeChain(), "scope chain");
    if (fp->isDummyFrame())
        return;
    if (fp->hasArgsObj())
        MarkObject(trc, fp->argsObj(), "arguments");
    js_TraceScript(trc, fp->script());
    fp->script()->compartment->active = true;
    MarkValue(trc, fp->returnValue(), "rval");
}

void
AutoIdArray::trace(JSTracer *trc)
{
    JS_ASSERT(tag == IDARRAY);
    gc::MarkIdRange(trc, idArray->length, idArray->vector, "JSAutoIdArray.idArray");
}

void
AutoEnumStateRooter::trace(JSTracer *trc)
{
    gc::MarkObject(trc, *obj, "js::AutoEnumStateRooter.obj");
}

inline void
AutoGCRooter::trace(JSTracer *trc)
{
    switch (tag) {
      case JSVAL:
        MarkValue(trc, static_cast<AutoValueRooter *>(this)->val, "js::AutoValueRooter.val");
        return;

      case SHAPE:
        MarkShape(trc, static_cast<AutoShapeRooter *>(this)->shape, "js::AutoShapeRooter.val");
        return;

      case PARSER:
        static_cast<Parser *>(this)->trace(trc);
        return;

      case SCRIPT:
        if (JSScript *script = static_cast<AutoScriptRooter *>(this)->script)
            js_TraceScript(trc, script);
        return;

      case ENUMERATOR:
        static_cast<AutoEnumStateRooter *>(this)->trace(trc);
        return;

      case IDARRAY: {
        JSIdArray *ida = static_cast<AutoIdArray *>(this)->idArray;
        MarkIdRange(trc, ida->length, ida->vector, "js::AutoIdArray.idArray");
        return;
      }

      case DESCRIPTORS: {
        PropDescArray &descriptors =
            static_cast<AutoPropDescArrayRooter *>(this)->descriptors;
        for (size_t i = 0, len = descriptors.length(); i < len; i++) {
            PropDesc &desc = descriptors[i];
            MarkValue(trc, desc.pd, "PropDesc::pd");
            MarkValue(trc, desc.value, "PropDesc::value");
            MarkValue(trc, desc.get, "PropDesc::get");
            MarkValue(trc, desc.set, "PropDesc::set");
        }
        return;
      }

      case DESCRIPTOR : {
        PropertyDescriptor &desc = *static_cast<AutoPropertyDescriptorRooter *>(this);
        if (desc.obj)
            MarkObject(trc, *desc.obj, "Descriptor::obj");
        MarkValue(trc, desc.value, "Descriptor::value");
        if ((desc.attrs & JSPROP_GETTER) && desc.getter)
            MarkObject(trc, *CastAsObject(desc.getter), "Descriptor::get");
        if (desc.attrs & JSPROP_SETTER && desc.setter)
            MarkObject(trc, *CastAsObject(desc.setter), "Descriptor::set");
        return;
      }

      case NAMESPACES: {
        JSXMLArray &array = static_cast<AutoNamespaceArray *>(this)->array;
        MarkObjectRange(trc, array.length, reinterpret_cast<JSObject **>(array.vector),
                        "JSXMLArray.vector");
        array.cursors->trace(trc);
        return;
      }

      case XML:
        js_TraceXML(trc, static_cast<AutoXMLRooter *>(this)->xml);
        return;

      case OBJECT:
        if (JSObject *obj = static_cast<AutoObjectRooter *>(this)->obj)
            MarkObject(trc, *obj, "js::AutoObjectRooter.obj");
        return;

      case ID:
        MarkId(trc, static_cast<AutoIdRooter *>(this)->id_, "js::AutoIdRooter.val");
        return;

      case VALVECTOR: {
        AutoValueVector::VectorImpl &vector = static_cast<AutoValueVector *>(this)->vector;
        MarkValueRange(trc, vector.length(), vector.begin(), "js::AutoValueVector.vector");
        return;
      }

      case STRING:
        if (JSString *str = static_cast<AutoStringRooter *>(this)->str)
            MarkString(trc, str, "js::AutoStringRooter.str");
        return;

      case IDVECTOR: {
        AutoIdVector::VectorImpl &vector = static_cast<AutoIdVector *>(this)->vector;
        MarkIdRange(trc, vector.length(), vector.begin(), "js::AutoIdVector.vector");
        return;
      }

      case SHAPEVECTOR: {
        AutoShapeVector::VectorImpl &vector = static_cast<js::AutoShapeVector *>(this)->vector;
        MarkShapeRange(trc, vector.length(), vector.begin(), "js::AutoShapeVector.vector");
        return;
      }

      case BINDINGS: {
        static_cast<js::AutoBindingsRooter *>(this)->bindings.trace(trc);
        return;
      }
    }

    JS_ASSERT(tag >= 0);
    MarkValueRange(trc, tag, static_cast<AutoArrayRooter *>(this)->array, "js::AutoArrayRooter.array");
}

namespace js {

JS_FRIEND_API(void)
MarkContext(JSTracer *trc, JSContext *acx)
{
    /* Stack frames and slots are traced by StackSpace::mark. */

    /* Mark other roots-by-definition in acx. */
    if (acx->globalObject && !acx->hasRunOption(JSOPTION_UNROOTED_GLOBAL))
        MarkObject(trc, *acx->globalObject, "global object");
    if (acx->isExceptionPending())
        MarkValue(trc, acx->getPendingException(), "exception");

    for (js::AutoGCRooter *gcr = acx->autoGCRooters; gcr; gcr = gcr->down)
        gcr->trace(trc);

    if (acx->sharpObjectMap.depth > 0)
        js_TraceSharpMap(trc, &acx->sharpObjectMap);

    MarkValue(trc, acx->iterValue, "iterValue");
}

#define PER_COMPARTMENT_OP(rt, op)                                      \
    if ((rt)->gcCurrentCompartment) {                                   \
        JSCompartment *c = (rt)->gcCurrentCompartment;                  \
        op;                                                             \
    } else {                                                            \
        for (JSCompartment **i = rt->compartments.begin(); i != rt->compartments.end(); ++i) { \
            JSCompartment *c = *i;                                      \
            op;                                                         \
        }                                                               \
    }

JS_REQUIRES_STACK void
MarkRuntime(JSTracer *trc)
{
    JSRuntime *rt = trc->context->runtime;

    if (rt->state != JSRTS_LANDING)
        MarkConservativeStackRoots(trc);

    for (RootRange r = rt->gcRootsHash.all(); !r.empty(); r.popFront())
        gc_root_traversal(trc, r.front());

    for (GCLocks::Range r = rt->gcLocksHash.all(); !r.empty(); r.popFront())
        gc_lock_traversal(r.front(), trc);

    js_TraceAtomState(trc);

    JSContext *iter = NULL;
    while (JSContext *acx = js_ContextIterator(rt, JS_TRUE, &iter))
        MarkContext(trc, acx);

#ifdef JS_TRACER
    PER_COMPARTMENT_OP(rt, if (c->hasTraceMonitor()) c->traceMonitor()->mark(trc));
#endif

    for (ThreadDataIter i(rt); !i.empty(); i.popFront())
        i.threadData()->mark(trc);

    /*
     * We mark extra roots at the end so that the hook can use additional
     * colors to implement cycle collection.
     */
    if (rt->gcExtraRootsTraceOp)
        rt->gcExtraRootsTraceOp(trc, rt->gcExtraRootsData);
}

void
TriggerGC(JSRuntime *rt)
{
    JS_ASSERT(!rt->gcRunning);
    if (rt->gcIsNeeded)
        return;

    /*
     * Trigger the GC when it is safe to call an operation callback on any
     * thread.
     */
    rt->gcIsNeeded = true;
    rt->gcTriggerCompartment = NULL;
    TriggerAllOperationCallbacks(rt);
}

void
TriggerCompartmentGC(JSCompartment *comp)
{
    JSRuntime *rt = comp->rt;
    JS_ASSERT(!rt->gcRunning);
    GCREASON(COMPARTMENT);

    if (rt->gcZeal()) {
        TriggerGC(rt);
        return;
    }

    if (rt->gcMode != JSGC_MODE_COMPARTMENT || comp == rt->atomsCompartment) {
        /* We can't do a compartmental GC of the default compartment. */
        TriggerGC(rt);
        return;
    }

    if (rt->gcIsNeeded) {
        /* If we need to GC more than one compartment, run a full GC. */
        if (rt->gcTriggerCompartment != comp)
            rt->gcTriggerCompartment = NULL;
        return;
    }

    if (rt->gcBytes > 8192 && rt->gcBytes >= 3 * (rt->gcTriggerBytes / 2)) {
        /* If we're using significantly more than our quota, do a full GC. */
        TriggerGC(rt);
        return;
    }

    /*
     * Trigger the GC when it is safe to call an operation callback on any
     * thread.
     */
    rt->gcIsNeeded = true;
    rt->gcTriggerCompartment = comp;
    TriggerAllOperationCallbacks(comp->rt);
}

void
MaybeGC(JSContext *cx)
{
    JSRuntime *rt = cx->runtime;

    if (rt->gcZeal()) {
        GCREASON(MAYBEGC);
        js_GC(cx, NULL, GC_NORMAL);
        return;
    }

    JSCompartment *comp = cx->compartment;
    if (rt->gcIsNeeded) {
        GCREASON(MAYBEGC);
        js_GC(cx, (comp == rt->gcTriggerCompartment) ? comp : NULL, GC_NORMAL);
        return;
    }

    if (comp->gcBytes > 8192 && comp->gcBytes >= 3 * (comp->gcTriggerBytes / 4)) {
        GCREASON(MAYBEGC);
        js_GC(cx, (rt->gcMode == JSGC_MODE_COMPARTMENT) ? comp : NULL, GC_NORMAL);
        return;
    }

    /*
     * On 32 bit setting gcNextFullGCTime below is not atomic and a race condition
     * could trigger an GC. We tolerate this.
     */
    int64 now = PRMJ_Now();
    if (rt->gcNextFullGCTime && rt->gcNextFullGCTime <= now) {
        if (rt->gcChunkAllocationSinceLastGC || rt->gcChunksWaitingToExpire) {
            GCREASON(MAYBEGC);
            js_GC(cx, NULL, GC_SHRINK);
        } else {
            rt->gcNextFullGCTime = now + GC_IDLE_FULL_SPAN;
        }
    }
}

} /* namespace js */

void
js_DestroyScriptsToGC(JSContext *cx, JSCompartment *comp)
{
    JSScript **listp, *script;

    for (size_t i = 0; i != JS_ARRAY_LENGTH(comp->scriptsToGC); ++i) {
        listp = &comp->scriptsToGC[i];
        while ((script = *listp) != NULL) {
            *listp = script->u.nextToGC;
            script->u.nextToGC = NULL;
            js_DestroyCachedScript(cx, script);
        }
    }
}

void
JSCompartment::finalizeObjectArenaLists(JSContext *cx)
{
    arenas[FINALIZE_OBJECT0]. finalizeNow<JSObject>(cx);
    arenas[FINALIZE_OBJECT2]. finalizeNow<JSObject_Slots2>(cx);
    arenas[FINALIZE_OBJECT4]. finalizeNow<JSObject_Slots4>(cx);
    arenas[FINALIZE_OBJECT8]. finalizeNow<JSObject_Slots8>(cx);
    arenas[FINALIZE_OBJECT12].finalizeNow<JSObject_Slots12>(cx);
    arenas[FINALIZE_OBJECT16].finalizeNow<JSObject_Slots16>(cx);
    arenas[FINALIZE_FUNCTION].finalizeNow<JSFunction>(cx);

#ifdef JS_THREADSAFE
    arenas[FINALIZE_OBJECT0_BACKGROUND]. finalizeLater<JSObject>(cx);
    arenas[FINALIZE_OBJECT2_BACKGROUND]. finalizeLater<JSObject_Slots2>(cx);
    arenas[FINALIZE_OBJECT4_BACKGROUND]. finalizeLater<JSObject_Slots4>(cx);
    arenas[FINALIZE_OBJECT8_BACKGROUND]. finalizeLater<JSObject_Slots8>(cx);
    arenas[FINALIZE_OBJECT12_BACKGROUND].finalizeLater<JSObject_Slots12>(cx);
    arenas[FINALIZE_OBJECT16_BACKGROUND].finalizeLater<JSObject_Slots16>(cx);
#endif

#if JS_HAS_XML_SUPPORT
    arenas[FINALIZE_XML].finalizeNow<JSXML>(cx);
#endif
}

void
JSCompartment::finalizeStringArenaLists(JSContext *cx)
{
#ifdef JS_THREADSAFE
    arenas[FINALIZE_SHORT_STRING].finalizeLater<JSShortString>(cx);
    arenas[FINALIZE_STRING].finalizeLater<JSString>(cx);
#else
    arenas[FINALIZE_SHORT_STRING].finalizeNow<JSShortString>(cx);
    arenas[FINALIZE_STRING].finalizeNow<JSString>(cx);
#endif
    arenas[FINALIZE_EXTERNAL_STRING].finalizeNow<JSExternalString>(cx);
}

void
JSCompartment::finalizeShapeArenaLists(JSContext *cx)
{
    arenas[FINALIZE_SHAPE].finalizeNow<Shape>(cx);
}

#ifdef JS_THREADSAFE

namespace js {

bool
GCHelperThread::init(JSRuntime *rt)
{
    if (!(wakeup = PR_NewCondVar(rt->gcLock)))
        return false;
    if (!(sweepingDone = PR_NewCondVar(rt->gcLock)))
        return false;

    thread = PR_CreateThread(PR_USER_THREAD, threadMain, rt, PR_PRIORITY_NORMAL,
                             PR_LOCAL_THREAD, PR_JOINABLE_THREAD, 0);
    return !!thread;

}

void
GCHelperThread::finish(JSRuntime *rt)
{
    PRThread *join = NULL;
    {
        AutoLockGC lock(rt);
        if (thread && !shutdown) {
            shutdown = true;
            PR_NotifyCondVar(wakeup);
            join = thread;
        }
    }
    if (join) {
        /* PR_DestroyThread is not necessary. */
        PR_JoinThread(join);
    }
    if (wakeup)
        PR_DestroyCondVar(wakeup);
    if (sweepingDone)
        PR_DestroyCondVar(sweepingDone);
}

/* static */
void
GCHelperThread::threadMain(void *arg)
{
    JSRuntime *rt = static_cast<JSRuntime *>(arg);
    rt->gcHelperThread.threadLoop(rt);
}

void
GCHelperThread::threadLoop(JSRuntime *rt)
{
    AutoLockGC lock(rt);
    while (!shutdown) {
        /*
         * Sweeping can be true here on the first iteration if a GC and the
         * corresponding startBackgroundSweep call happen before this thread
         * has a chance to run.
         */
        if (!sweeping)
            PR_WaitCondVar(wakeup, PR_INTERVAL_NO_TIMEOUT);
        if (sweeping) {
            AutoUnlockGC unlock(rt);
            doSweep();
        }
        sweeping = false;
        PR_NotifyAllCondVar(sweepingDone);
    }
}

void
GCHelperThread::startBackgroundSweep(JSRuntime *rt, JSGCInvocationKind gckind)
{
    /* The caller takes the GC lock. */
    JS_ASSERT(!sweeping);
    lastGCKind = gckind;
    sweeping = true;
    PR_NotifyCondVar(wakeup);
}

void
GCHelperThread::waitBackgroundSweepEnd(JSRuntime *rt, bool gcUnlocked)
{
    Maybe<AutoLockGC> lock;
    if (gcUnlocked)
        lock.construct(rt);
    while (sweeping)
        PR_WaitCondVar(sweepingDone, PR_INTERVAL_NO_TIMEOUT);
}

JS_FRIEND_API(void)
GCHelperThread::replenishAndFreeLater(void *ptr)
{
    JS_ASSERT(freeCursor == freeCursorEnd);
    do {
        if (freeCursor && !freeVector.append(freeCursorEnd - FREE_ARRAY_LENGTH))
            break;
        freeCursor = (void **) OffTheBooks::malloc_(FREE_ARRAY_SIZE);
        if (!freeCursor) {
            freeCursorEnd = NULL;
            break;
        }
        freeCursorEnd = freeCursor + FREE_ARRAY_LENGTH;
        *freeCursor++ = ptr;
        return;
    } while (false);
    Foreground::free_(ptr);
}

void
GCHelperThread::doSweep()
{
    JS_ASSERT(cx);
    for (ArenaHeader **i = finalizeVector.begin(); i != finalizeVector.end(); ++i)
        ArenaList::backgroundFinalize(cx, *i);
    finalizeVector.resize(0);
    ExpireGCChunks(cx->runtime, lastGCKind);
    cx = NULL;

    if (freeCursor) {
        void **array = freeCursorEnd - FREE_ARRAY_LENGTH;
        freeElementsAndArray(array, freeCursor);
        freeCursor = freeCursorEnd = NULL;
    } else {
        JS_ASSERT(!freeCursorEnd);
    }
    for (void ***iter = freeVector.begin(); iter != freeVector.end(); ++iter) {
        void **array = *iter;
        freeElementsAndArray(array, array + FREE_ARRAY_LENGTH);
    }
    freeVector.resize(0);
}

}

#endif /* JS_THREADSAFE */

static void
SweepCrossCompartmentWrappers(JSContext *cx)
{
    JSRuntime *rt = cx->runtime;
    /*
     * Figure out how much JIT code should be released from inactive compartments.
     * If multiple eighth-lives have passed, compound the release interval linearly;
     * if enough time has passed, all inactive JIT code will be released.
     */
    uint32 releaseInterval = 0;
    int64 now = PRMJ_Now();
    if (now >= rt->gcJitReleaseTime) {
        releaseInterval = 8;
        while (now >= rt->gcJitReleaseTime) {
            if (--releaseInterval == 1)
                rt->gcJitReleaseTime = now;
            rt->gcJitReleaseTime += JIT_SCRIPT_EIGHTH_LIFETIME;
        }
    }

    /*
     * Sweep the compartment:
     * (1) Remove dead wrappers from the compartment map.
     * (2) Finalize any unused empty shapes.
     * (3) Sweep the trace JIT of unused code.
     * (4) Sweep the method JIT ICs and release infrequently used JIT code.
     */
    for (JSCompartment **c = rt->compartments.begin(); c != rt->compartments.end(); ++c)
        (*c)->sweep(cx, releaseInterval);
}

static void
SweepCompartments(JSContext *cx, JSGCInvocationKind gckind)
{
    JSRuntime *rt = cx->runtime;
    JSCompartmentCallback callback = rt->compartmentCallback;

    /* Skip the atomsCompartment. */
    JSCompartment **read = rt->compartments.begin() + 1;
    JSCompartment **end = rt->compartments.end();
    JSCompartment **write = read;
    JS_ASSERT(rt->compartments.length() >= 1);
    JS_ASSERT(*rt->compartments.begin() == rt->atomsCompartment);

    while (read < end) {
        JSCompartment *compartment = *read++;

        if (compartment->isAboutToBeCollected(gckind)) {
            compartment->freeLists.checkEmpty();
            Probes::GCEndSweepPhase(compartment);
            if (callback)
                JS_ALWAYS_TRUE(callback(cx, compartment, JSCOMPARTMENT_DESTROY));
            if (compartment->principals)
                JSPRINCIPALS_DROP(cx, compartment->principals);
            cx->delete_(compartment);
            continue;
        }
        *write++ = compartment;
    }
    rt->compartments.resize(write - rt->compartments.begin());
}

/*
 * Perform mark-and-sweep GC.
 *
 * In a JS_THREADSAFE build, the calling thread must be rt->gcThread and each
 * other thread must be either outside all requests or blocked waiting for GC
 * to finish. Note that the caller does not hold rt->gcLock.
 * If comp is set, we perform a single-compartment GC.
 */
static void
MarkAndSweep(JSContext *cx, JSCompartment *comp, JSGCInvocationKind gckind GCTIMER_PARAM)
{
    JS_ASSERT_IF(comp, gckind != GC_LAST_CONTEXT);
    JS_ASSERT_IF(comp, comp != comp->rt->atomsCompartment);
    JS_ASSERT_IF(comp, comp->rt->gcMode == JSGC_MODE_COMPARTMENT);

    JSRuntime *rt = cx->runtime;
    rt->gcNumber++;

    /* Clear gcIsNeeded now, when we are about to start a normal GC cycle. */
    rt->gcIsNeeded = false;
    rt->gcTriggerCompartment = NULL;

    /* Reset malloc counter. */
    rt->resetGCMallocBytes();

    /*
     * Reset the property cache's type id generator so we can compress ids.
     * Same for the protoHazardShape proxy-shape standing in for all object
     * prototypes having readonly or setter properties.
     */
    if (rt->shapeGen & SHAPE_OVERFLOW_BIT || (rt->gcZeal() && !rt->gcCurrentCompartment)) {
        rt->gcRegenShapes = true;
        rt->shapeGen = 0;
        rt->protoHazardShape = 0;
    }

    PER_COMPARTMENT_OP(rt, c->purge(cx));

    js_PurgeThreads(cx);
    {
        JSContext *iter = NULL;
        while (JSContext *acx = js_ContextIterator(rt, JS_TRUE, &iter))
            acx->purge();
    }

    JS_ASSERT_IF(comp, !rt->gcRegenShapes);

    /*
     * Mark phase.
     */
    GCTIMESTAMP(startMark);
    GCMarker gcmarker(cx);
    JS_ASSERT(IS_GC_MARKING_TRACER(&gcmarker));
    JS_ASSERT(gcmarker.getMarkColor() == BLACK);
    rt->gcMarkingTracer = &gcmarker;

    for (GCChunkSet::Range r(rt->gcUserChunkSet.all()); !r.empty(); r.popFront())
        r.front()->bitmap.clear();

    for (GCChunkSet::Range r(rt->gcSystemChunkSet.all()); !r.empty(); r.popFront())
        r.front()->bitmap.clear();

    if (comp) {
        for (JSCompartment **c = rt->compartments.begin(); c != rt->compartments.end(); ++c)
            (*c)->markCrossCompartmentWrappers(&gcmarker);
<<<<<<< HEAD
        Debugger::markCrossCompartmentDebuggerObjectReferents(&gcmarker);
    } else {
        js_MarkScriptFilenames(rt);
=======
>>>>>>> 5680cf75
    }

    MarkRuntime(&gcmarker);
    gcmarker.drainMarkStack();

    /*
     * Mark weak roots.
     */
    while (js_TraceWatchPoints(&gcmarker) ||
           WeakMapBase::markAllIteratively(&gcmarker) ||
           Debugger::mark(&gcmarker, gckind))
    {
        gcmarker.drainMarkStack();
    }

    rt->gcMarkingTracer = NULL;

    if (rt->gcCallback)
        (void) rt->gcCallback(cx, JSGC_MARK_END);

#ifdef DEBUG
    /* Make sure that we didn't mark an object in another compartment */
    if (comp) {
        for (JSCompartment **c = rt->compartments.begin(); c != rt->compartments.end(); ++c)
            JS_ASSERT_IF(*c != comp && *c != rt->atomsCompartment, checkArenaListAllUnmarked(*c));
    }
#endif

    /*
     * Sweep phase.
     *
     * Finalize as we sweep, outside of rt->gcLock but with rt->gcRunning set
     * so that any attempt to allocate a GC-thing from a finalizer will fail,
     * rather than nest badly and leave the unmarked newborn to be swept.
     *
     * We first sweep atom state so we can use IsAboutToBeFinalized on
     * JSString held in a hashtable to check if the hashtable entry can be
     * freed. Note that even after the entry is freed, JSObject finalizers can
     * continue to access the corresponding JSString* assuming that they are
     * unique. This works since the atomization API must not be called during
     * the GC.
     */
    GCTIMESTAMP(startSweep);

    /* Finalize unreachable (key,value) pairs in all weak maps. */
    WeakMapBase::sweepAll(&gcmarker);

    js_SweepAtomState(cx);

    /* Finalize watch points associated with unreachable objects. */
    js_SweepWatchPoints(cx);

    /*
     * We finalize objects before other GC things to ensure that object's finalizer
     * can access them even if they will be freed. Sweep the runtime's property trees
     * after finalizing objects, in case any had watchpoints referencing tree nodes.
     * Do this before sweeping compartments, so that we sweep all shapes in
     * unreachable compartments.
     */
    if (comp) {
        comp->sweep(cx, 0);
        comp->finalizeObjectArenaLists(cx);
        GCTIMESTAMP(sweepObjectEnd);
        comp->finalizeStringArenaLists(cx);
        GCTIMESTAMP(sweepStringEnd);
        comp->finalizeShapeArenaLists(cx);
        GCTIMESTAMP(sweepShapeEnd);
    } else {
<<<<<<< HEAD
        Debugger::sweepAll(cx);

=======
        /*
         * Some sweeping is not compartment-specific. Start a NULL-compartment
         * phase to demarcate all of that. (The compartment sweeps will nest
         * within.)
         */
        Probes::GCStartSweepPhase(NULL);
>>>>>>> 5680cf75
        SweepCrossCompartmentWrappers(cx);
        for (JSCompartment **c = rt->compartments.begin(); c != rt->compartments.end(); c++) {
            Probes::GCStartSweepPhase(*c);
            (*c)->finalizeObjectArenaLists(cx);
        }

        GCTIMESTAMP(sweepObjectEnd);

        for (JSCompartment **c = rt->compartments.begin(); c != rt->compartments.end(); c++)
            (*c)->finalizeStringArenaLists(cx);

        GCTIMESTAMP(sweepStringEnd);

        for (JSCompartment **c = rt->compartments.begin(); c != rt->compartments.end(); c++) {
            (*c)->finalizeShapeArenaLists(cx);
            Probes::GCEndSweepPhase(*c);
        }

        GCTIMESTAMP(sweepShapeEnd);
    }

#ifdef DEBUG
     PropertyTree::dumpShapes(cx);
#endif

    /*
     * Sweep script filenames after sweeping functions in the generic loop
     * above. In this way when a scripted function's finalizer destroys the
     * script and calls rt->destroyScriptHook, the hook can still access the
     * script's filename. See bug 323267.
     */
    PER_COMPARTMENT_OP(rt, js_SweepScriptFilenames(c));

    if (!comp) {
        SweepCompartments(cx, gckind);

        /* non-compartmental sweep pieces */
        Probes::GCEndSweepPhase(NULL);
    }

#ifndef JS_THREADSAFE
    /*
     * Destroy arenas after we finished the sweeping so finalizers can safely
     * use IsAboutToBeFinalized().
     * This is done on the GCHelperThread if JS_THREADSAFE is defined.
     */
    ExpireGCChunks(rt, gckind);
#endif
    GCTIMESTAMP(sweepDestroyEnd);

    if (rt->gcCallback)
        (void) rt->gcCallback(cx, JSGC_FINALIZE_END);
#ifdef DEBUG_srcnotesize
  { extern void DumpSrcNoteSizeHist();
    DumpSrcNoteSizeHist();
    printf("GC HEAP SIZE %lu\n", (unsigned long)rt->gcBytes);
  }
#endif
}

#ifdef JS_THREADSAFE

/*
 * If the GC is running and we're called on another thread, wait for this GC
 * activation to finish. We can safely wait here without fear of deadlock (in
 * the case where we are called within a request on another thread's context)
 * because the GC doesn't set rt->gcRunning until after it has waited for all
 * active requests to end.
 *
 * We call here js_CurrentThreadId() after checking for rt->gcState to avoid
 * an expensive call when the GC is not running.
 */
void
js_WaitForGC(JSRuntime *rt)
{
    if (rt->gcRunning && rt->gcThread->id != js_CurrentThreadId()) {
        do {
            JS_AWAIT_GC_DONE(rt);
        } while (rt->gcRunning);
    }
}

/*
 * GC is running on another thread. Temporarily suspend all requests running
 * on the current thread and wait until the GC is done.
 */
static void
LetOtherGCFinish(JSContext *cx)
{
    JSRuntime *rt = cx->runtime;
    JS_ASSERT(rt->gcThread);
    JS_ASSERT(cx->thread() != rt->gcThread);

    size_t requestDebit = cx->thread()->data.requestDepth ? 1 : 0;
    JS_ASSERT(requestDebit <= rt->requestCount);
#ifdef JS_TRACER
    JS_ASSERT_IF(requestDebit == 0, !JS_ON_TRACE(cx));
#endif
    if (requestDebit != 0) {
#ifdef JS_TRACER
        if (JS_ON_TRACE(cx)) {
            /*
             * Leave trace before we decrease rt->requestCount and notify the
             * GC. Otherwise the GC may start immediately after we unlock while
             * this thread is still on trace.
             */
            AutoUnlockGC unlock(rt);
            LeaveTrace(cx);
        }
#endif
        rt->requestCount -= requestDebit;
        if (rt->requestCount == 0)
            JS_NOTIFY_REQUEST_DONE(rt);

        /*
         * Update the native stack before we wait so the GC thread see the
         * correct stack bounds.
         */
        RecordNativeStackTopForGC(cx);
    }

    /*
     * Check that we did not release the GC lock above and let the GC to
     * finish before we wait.
     */
    JS_ASSERT(rt->gcThread);

    /*
     * Wait for GC to finish on the other thread, even if requestDebit is 0
     * and even if GC has not started yet because the gcThread is waiting in
     * AutoGCSession. This ensures that js_GC never returns without a full GC
     * cycle happening.
     */
    do {
        JS_AWAIT_GC_DONE(rt);
    } while (rt->gcThread);

    rt->requestCount += requestDebit;
}

#endif

class AutoGCSession {
  public:
    explicit AutoGCSession(JSContext *cx);
    ~AutoGCSession();

  private:
    JSContext   *context;

    /* Disable copy constructor or assignments */
    AutoGCSession(const AutoGCSession&);
    void operator=(const AutoGCSession&);
};

/*
 * Start a new GC session. Together with LetOtherGCFinish this function
 * contains the rendezvous algorithm by which we stop the world for GC.
 *
 * This thread becomes the GC thread. Wait for all other threads to quiesce.
 * Then set rt->gcRunning and return.
 */
AutoGCSession::AutoGCSession(JSContext *cx)
  : context(cx)
{
    JSRuntime *rt = cx->runtime;

#ifdef JS_THREADSAFE
    if (rt->gcThread && rt->gcThread != cx->thread())
        LetOtherGCFinish(cx);
#endif

    JS_ASSERT(!rt->gcRunning);

#ifdef JS_THREADSAFE
    /* No other thread is in GC, so indicate that we're now in GC. */
    JS_ASSERT(!rt->gcThread);
    rt->gcThread = cx->thread();

    /*
     * Notify operation callbacks on other threads, which will give them a
     * chance to yield their requests. Threads without requests perform their
     * callback at some later point, which then will be unnecessary, but
     * harmless.
     */
    for (JSThread::Map::Range r = rt->threads.all(); !r.empty(); r.popFront()) {
        JSThread *thread = r.front().value;
        if (thread != cx->thread())
            thread->data.triggerOperationCallback(rt);
    }

    /*
     * Discount the request on the current thread from contributing to
     * rt->requestCount before we wait for all other requests to finish.
     * JS_NOTIFY_REQUEST_DONE, which will wake us up, is only called on
     * rt->requestCount transitions to 0.
     */
    size_t requestDebit = cx->thread()->data.requestDepth ? 1 : 0;
    JS_ASSERT(requestDebit <= rt->requestCount);
    if (requestDebit != rt->requestCount) {
        rt->requestCount -= requestDebit;

        do {
            JS_AWAIT_REQUEST_DONE(rt);
        } while (rt->requestCount > 0);
        rt->requestCount += requestDebit;
    }

#endif /* JS_THREADSAFE */

    /*
     * Set rt->gcRunning here within the GC lock, and after waiting for any
     * active requests to end. This way js_WaitForGC called outside a request
     * would not block on the GC that is waiting for other requests to finish
     * with rt->gcThread set while JS_BeginRequest would do such wait.
     */
    rt->gcRunning = true;
}

/* End the current GC session and allow other threads to proceed. */
AutoGCSession::~AutoGCSession()
{
    JSRuntime *rt = context->runtime;
    rt->gcRunning = false;
#ifdef JS_THREADSAFE
    JS_ASSERT(rt->gcThread == context->thread());
    rt->gcThread = NULL;
    JS_NOTIFY_GC_DONE(rt);
#endif
}

/*
 * GC, repeatedly if necessary, until we think we have not created any new
 * garbage and no other threads are demanding more GC. We disable inlining
 * to ensure that the bottom of the stack with possible GC roots recorded in
 * js_GC excludes any pointers we use during the marking implementation.
 */
static JS_NEVER_INLINE void
GCCycle(JSContext *cx, JSCompartment *comp, JSGCInvocationKind gckind  GCTIMER_PARAM)
{
    JSRuntime *rt = cx->runtime;

    /*
     * Recursive GC is no-op and a call from another thread waits the started
     * GC cycle to finish.
     */
    if (rt->gcMarkAndSweep) {
#ifdef JS_THREADSAFE
        JS_ASSERT(rt->gcThread);
        if (rt->gcThread != cx->thread()) {
            /* We do not return until another GC finishes. */
            LetOtherGCFinish(cx);
        }
#endif
        return;
    }

    AutoGCSession gcsession(cx);

    /*
     * Don't GC if any thread is reporting an OOM. We check the flag after we
     * have set up the GC session and know that the thread that reported OOM
     * is either the current thread or waits for the GC to complete on this
     * thread.
     */
    if (rt->inOOMReport) {
        JS_ASSERT(gckind != GC_LAST_CONTEXT);
        return;
    }

    /*
     * We should not be depending on cx->compartment in the GC, so set it to
     * NULL to look for violations.
     */
    SwitchToCompartment sc(cx, (JSCompartment *)NULL);

    JS_ASSERT(!rt->gcCurrentCompartment);
    rt->gcCurrentCompartment = comp;

    rt->gcMarkAndSweep = true;
    {
        AutoUnlockGC unlock(rt);

#ifdef JS_THREADSAFE
        /*
         * As we about to purge caches and clear the mark bits we must wait
         * for any background finalization to finish.
         */
        JS_ASSERT(!cx->gcBackgroundFree);
        rt->gcHelperThread.waitBackgroundSweepEnd(rt);
        if (gckind != GC_LAST_CONTEXT && rt->state != JSRTS_LANDING) {
            cx->gcBackgroundFree = &rt->gcHelperThread;
            cx->gcBackgroundFree->setContext(cx);
        }
#endif
        MarkAndSweep(cx, comp, gckind  GCTIMER_ARG);
    }

#ifdef JS_THREADSAFE
    if (gckind != GC_LAST_CONTEXT && rt->state != JSRTS_LANDING) {
        JS_ASSERT(cx->gcBackgroundFree == &rt->gcHelperThread);
        cx->gcBackgroundFree = NULL;
        rt->gcHelperThread.startBackgroundSweep(rt, gckind);
    } else {
        JS_ASSERT(!cx->gcBackgroundFree);
    }
#endif

    rt->gcMarkAndSweep = false;
    rt->gcRegenShapes = false;
    rt->setGCLastBytes(rt->gcBytes, gckind);
    rt->gcCurrentCompartment = NULL;
    rt->gcWeakMapList = NULL;

    for (JSCompartment **c = rt->compartments.begin(); c != rt->compartments.end(); ++c)
        (*c)->setGCLastBytes((*c)->gcBytes, gckind);
}

struct GCCrashData
{
    int isRegen;
    int isCompartment;
};

void
js_GC(JSContext *cx, JSCompartment *comp, JSGCInvocationKind gckind)
{
    JSRuntime *rt = cx->runtime;

    /*
     * Don't collect garbage if the runtime isn't up, and cx is not the last
     * context in the runtime.  The last context must force a GC, and nothing
     * should suppress that final collection or there may be shutdown leaks,
     * or runtime bloat until the next context is created.
     */
    if (rt->state != JSRTS_UP && gckind != GC_LAST_CONTEXT)
        return;

    if (JS_ON_TRACE(cx)) {
        JS_ASSERT(gckind != GC_LAST_CONTEXT);
        return;
    }

    RecordNativeStackTopForGC(cx);

    GCCrashData crashData;
    crashData.isRegen = rt->shapeGen & SHAPE_OVERFLOW_BIT;
    crashData.isCompartment = !!comp;
    js_SaveCrashData(crash::JS_CRASH_TAG_GC, &crashData, sizeof(crashData));

    GCTIMER_BEGIN(rt, comp);

    struct AutoGCProbe {
        JSCompartment *comp;
        AutoGCProbe(JSCompartment *comp) : comp(comp) {
            Probes::GCStart(comp);
        }
        ~AutoGCProbe() {
            Probes::GCEnd(comp); /* background thread may still be sweeping */
        }
    } autoGCProbe(comp);

    do {
        /*
         * Let the API user decide to defer a GC if it wants to (unless this
         * is the last context).  Invoke the callback regardless. Sample the
         * callback in case we are freely racing with a JS_SetGCCallback{,RT}
         * on another thread.
         */
        if (JSGCCallback callback = rt->gcCallback) {
            if (!callback(cx, JSGC_BEGIN) && gckind != GC_LAST_CONTEXT)
                return;
        }

        {
#ifdef JS_THREADSAFE
            rt->gcHelperThread.waitBackgroundSweepEnd(rt);
#endif
            /* Lock out other GC allocator and collector invocations. */
            AutoLockGC lock(rt);
            rt->gcPoke = false;
            GCCycle(cx, comp, gckind  GCTIMER_ARG);
        }

        /* We re-sample the callback again as the finalizers can change it. */
        if (JSGCCallback callback = rt->gcCallback)
            (void) callback(cx, JSGC_END);

        /*
         * On shutdown, iterate until finalizers or the JSGC_END callback
         * stop creating garbage.
         */
    } while (gckind == GC_LAST_CONTEXT && rt->gcPoke);

    rt->gcNextFullGCTime = PRMJ_Now() + GC_IDLE_FULL_SPAN;

    rt->gcChunkAllocationSinceLastGC = false;
    GCTIMER_END(gckind == GC_LAST_CONTEXT);

    js_SnapshotGCStack();
}

namespace js {

class AutoCopyFreeListToArenas {
    JSRuntime *rt;

  public:
    AutoCopyFreeListToArenas(JSRuntime *rt)
      : rt(rt) {
        for (JSCompartment **c = rt->compartments.begin(); c != rt->compartments.end(); ++c)
            (*c)->freeLists.copyToArenas();
    }

    ~AutoCopyFreeListToArenas() {
        for (JSCompartment **c = rt->compartments.begin(); c != rt->compartments.end(); ++c)
            (*c)->freeLists.clearInArenas();
    }
};

void
TraceRuntime(JSTracer *trc)
{
    JS_ASSERT(!IS_GC_MARKING_TRACER(trc));
    LeaveTrace(trc->context);

#ifdef JS_THREADSAFE
    {
        JSContext *cx = trc->context;
        JSRuntime *rt = cx->runtime;
        if (rt->gcThread != cx->thread()) {
            AutoLockGC lock(rt);
            AutoGCSession gcsession(cx);

            rt->gcHelperThread.waitBackgroundSweepEnd(rt, false);
            AutoUnlockGC unlock(rt);

            AutoCopyFreeListToArenas copy(rt);
            RecordNativeStackTopForGC(trc->context);
            MarkRuntime(trc);
            return;
        }
    }
#else
    AutoCopyFreeListToArenas copy(trc->context->runtime);
    RecordNativeStackTopForGC(trc->context);
#endif

    /*
     * Calls from inside a normal GC or a recursive calls are OK and do not
     * require session setup.
     */
    MarkRuntime(trc);
}

void
IterateCompartmentsArenasCells(JSContext *cx, void *data,
                               IterateCompartmentCallback compartmentCallback, 
                               IterateArenaCallback arenaCallback,
                               IterateCellCallback cellCallback)
{
    CHECK_REQUEST(cx);

    LeaveTrace(cx);

    JSRuntime *rt = cx->runtime;
    JS_ASSERT(!rt->gcRunning);

    AutoLockGC lock(rt);
    AutoGCSession gcsession(cx);
#ifdef JS_THREADSAFE
    rt->gcHelperThread.waitBackgroundSweepEnd(rt, false);
#endif
    AutoUnlockGC unlock(rt);

    AutoCopyFreeListToArenas copy(rt);
    for (JSCompartment **c = rt->compartments.begin(); c != rt->compartments.end(); ++c) {
        JSCompartment *compartment = *c;
        (*compartmentCallback)(cx, data, compartment);

        for (unsigned thingKind = 0; thingKind < FINALIZE_LIMIT; thingKind++) {
            size_t traceKind = GetFinalizableTraceKind(thingKind);
            size_t thingSize = GCThingSizeMap[thingKind];
            ArenaHeader *aheader = compartment->arenas[thingKind].getHead();

            for (; aheader; aheader = aheader->next) {
                Arena *arena = aheader->getArena();
                (*arenaCallback)(cx, data, arena, traceKind, thingSize);
                FreeSpan firstSpan(aheader->getFirstFreeSpan());
                FreeSpan *span = &firstSpan;

                for (uintptr_t thing = arena->thingsStart(thingSize); ; thing += thingSize) {
                    JS_ASSERT(thing <= arena->thingsEnd());
                    if (thing == span->start) {
                        if (!span->hasNext())
                            break;
                        thing = span->end;
                        span = span->nextSpan();
                    } else {
                        (*cellCallback)(cx, data, reinterpret_cast<void *>(thing), traceKind,
                                        thingSize);
                    }
                }
            }
        }
    }
}

namespace gc {

JSCompartment *
NewCompartment(JSContext *cx, JSPrincipals *principals)
{
    JSRuntime *rt = cx->runtime;
    JSCompartment *compartment = cx->new_<JSCompartment>(rt);
    if (compartment && compartment->init()) {
        // The trusted compartment is a system compartment.
        compartment->isSystemCompartment = principals && rt->trustedPrincipals() == principals;
        if (principals) {
            compartment->principals = principals;
            JSPRINCIPALS_HOLD(cx, principals);
        }

        compartment->setGCLastBytes(8192, GC_NORMAL);

        /*
         * Before reporting the OOM condition, |lock| needs to be cleaned up,
         * hence the scoping.
         */
        {
            AutoLockGC lock(rt);
            if (rt->compartments.append(compartment))
                return compartment;
        }

        js_ReportOutOfMemory(cx);
    }
    Foreground::delete_(compartment);
    return NULL;
}

void
RunDebugGC(JSContext *cx)
{
#ifdef JS_GC_ZEAL
    if (IsGCAllowed(cx)) {
        JSRuntime *rt = cx->runtime;

        /*
         * If rt->gcDebugCompartmentGC is true, only GC the current
         * compartment. But don't GC the atoms compartment.
         */
        rt->gcTriggerCompartment = rt->gcDebugCompartmentGC ? cx->compartment : NULL;
        if (rt->gcTriggerCompartment == rt->atomsCompartment)
            rt->gcTriggerCompartment = NULL;

        RunLastDitchGC(cx);
    }
#endif
}

} /* namespace gc */

} /* namespace js */<|MERGE_RESOLUTION|>--- conflicted
+++ resolved
@@ -2287,12 +2287,7 @@
     if (comp) {
         for (JSCompartment **c = rt->compartments.begin(); c != rt->compartments.end(); ++c)
             (*c)->markCrossCompartmentWrappers(&gcmarker);
-<<<<<<< HEAD
         Debugger::markCrossCompartmentDebuggerObjectReferents(&gcmarker);
-    } else {
-        js_MarkScriptFilenames(rt);
-=======
->>>>>>> 5680cf75
     }
 
     MarkRuntime(&gcmarker);
@@ -2361,17 +2356,14 @@
         comp->finalizeShapeArenaLists(cx);
         GCTIMESTAMP(sweepShapeEnd);
     } else {
-<<<<<<< HEAD
-        Debugger::sweepAll(cx);
-
-=======
         /*
          * Some sweeping is not compartment-specific. Start a NULL-compartment
          * phase to demarcate all of that. (The compartment sweeps will nest
          * within.)
          */
         Probes::GCStartSweepPhase(NULL);
->>>>>>> 5680cf75
+
+        Debugger::sweepAll(cx);
         SweepCrossCompartmentWrappers(cx);
         for (JSCompartment **c = rt->compartments.begin(); c != rt->compartments.end(); c++) {
             Probes::GCStartSweepPhase(*c);
