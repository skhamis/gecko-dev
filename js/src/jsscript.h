/* -*- Mode: C; tab-width: 8; indent-tabs-mode: nil; c-basic-offset: 4 -*-
 * vim: set ts=8 sw=4 et tw=79 ft=cpp:
 *
 * ***** BEGIN LICENSE BLOCK *****
 * Version: MPL 1.1/GPL 2.0/LGPL 2.1
 *
 * The contents of this file are subject to the Mozilla Public License Version
 * 1.1 (the "License"); you may not use this file except in compliance with
 * the License. You may obtain a copy of the License at
 * http://www.mozilla.org/MPL/
 *
 * Software distributed under the License is distributed on an "AS IS" basis,
 * WITHOUT WARRANTY OF ANY KIND, either express or implied. See the License
 * for the specific language governing rights and limitations under the
 * License.
 *
 * The Original Code is Mozilla Communicator client code, released
 * March 31, 1998.
 *
 * The Initial Developer of the Original Code is
 * Netscape Communications Corporation.
 * Portions created by the Initial Developer are Copyright (C) 1998
 * the Initial Developer. All Rights Reserved.
 *
 * Contributor(s):
 *
 * Alternatively, the contents of this file may be used under the terms of
 * either of the GNU General Public License Version 2 or later (the "GPL"),
 * or the GNU Lesser General Public License Version 2.1 or later (the "LGPL"),
 * in which case the provisions of the GPL or the LGPL are applicable instead
 * of those above. If you wish to allow use of your version of this file only
 * under the terms of either the GPL or the LGPL, and not to allow others to
 * use your version of this file under the terms of the MPL, indicate your
 * decision by deleting the provisions above and replace them with the notice
 * and other provisions required by the GPL or the LGPL. If you do not delete
 * the provisions above, a recipient may use your version of this file under
 * the terms of any one of the MPL, the GPL or the LGPL.
 *
 * ***** END LICENSE BLOCK ***** */

#ifndef jsscript_h___
#define jsscript_h___
/*
 * JS script descriptor.
 */
#include "jsatom.h"
#include "jsprvtd.h"

JS_BEGIN_EXTERN_C

/*
 * Type of try note associated with each catch or finally block, and also with
 * for-in loops.
 */
typedef enum JSTryNoteKind {
    JSTN_CATCH,
    JSTN_FINALLY,
    JSTN_ITER
} JSTryNoteKind;

/*
 * Exception handling record.
 */
struct JSTryNote {
    uint8           kind;       /* one of JSTryNoteKind */
    uint8           padding;    /* explicit padding on uint16 boundary */
    uint16          stackDepth; /* stack depth upon exception handler entry */
    uint32          start;      /* start of the try statement or for-in loop
                                   relative to script->main */
    uint32          length;     /* length of the try statement or for-in loop */
};

typedef struct JSTryNoteArray {
    JSTryNote       *vector;    /* array of indexed try notes */
    uint32          length;     /* count of indexed try notes */
} JSTryNoteArray;

typedef struct JSObjectArray {
    JSObject        **vector;   /* array of indexed objects */
    uint32          length;     /* count of indexed objects */
} JSObjectArray;

#define JS_OBJECT_ARRAY_SIZE(length)                                          \
    (offsetof(JSObjectArray, vector) + sizeof(JSObject *) * (length))

#if defined DEBUG && defined JS_THREADSAFE
# define CHECK_SCRIPT_OWNER 1
#endif

struct JSScript {
    jsbytecode      *code;      /* bytecodes and their immediate operands */
    uint32          length;     /* length of code vector */
    uint16          version;    /* JS version under which script was compiled */
    uint16          nfixed;     /* number of slots besides stack operands in
                                   slot array */
    uint8           objectsOffset;  /* offset to the array of nested function,
                                       block, scope, xml and one-time regexps
                                       objects or 0 if none */
    uint8           regexpsOffset;  /* offset to the array of to-be-cloned
                                       regexps or 0 if none. */
    uint8           trynotesOffset; /* offset to the array of try notes or
                                       0 if none */
    uint8           flags;      /* see below */
    jsbytecode      *main;      /* main entry point, after predef'ing prolog */
    JSAtomMap       atomMap;    /* maps immediate index to literal struct */
    const char      *filename;  /* source filename or null */
    uintN           lineno;     /* base line number of script */
    uintN           nslots;     /* vars plus maximum stack depth */
    JSPrincipals    *principals;/* principals for this script */
    JSObject        *object;    /* optional Script-class object wrapper */
#ifdef CHECK_SCRIPT_OWNER
    JSThread        *owner;     /* for thread-safe life-cycle assertions */
#endif
};

<<<<<<< HEAD
#define JSSF_NO_SCRIPT_RVAL     0x01    /* no need for result value of last
                                           expression statement */

static inline uintN
=======
static JS_INLINE uintN
>>>>>>> 4c0050fc
StackDepth(JSScript *script)
{
    return script->nslots - script->nfixed;
}

/* No need to store script->notes now that it is allocated right after code. */
#define SCRIPT_NOTES(script)    ((jssrcnote*)((script)->code+(script)->length))

#define JS_SCRIPT_OBJECTS(script)                                             \
    (JS_ASSERT((script)->objectsOffset != 0),                                 \
     (JSObjectArray *)((uint8 *)(script) + (script)->objectsOffset))

#define JS_SCRIPT_REGEXPS(script)                                             \
    (JS_ASSERT((script)->regexpsOffset != 0),                                 \
     (JSObjectArray *)((uint8 *)(script) + (script)->regexpsOffset))

#define JS_SCRIPT_TRYNOTES(script)                                            \
    (JS_ASSERT((script)->trynotesOffset != 0),                                \
     (JSTryNoteArray *)((uint8 *)(script) + (script)->trynotesOffset))

#define JS_GET_SCRIPT_ATOM(script, index, atom)                               \
    JS_BEGIN_MACRO                                                            \
        JSAtomMap *atoms_ = &(script)->atomMap;                               \
        JS_ASSERT((uint32)(index) < atoms_->length);                          \
        (atom) = atoms_->vector[(index)];                                     \
    JS_END_MACRO

#define JS_GET_SCRIPT_OBJECT(script, index, obj)                              \
    JS_BEGIN_MACRO                                                            \
        JSObjectArray *objects_ = JS_SCRIPT_OBJECTS(script);                  \
        JS_ASSERT((uint32)(index) < objects_->length);                        \
        (obj) = objects_->vector[(index)];                                    \
    JS_END_MACRO

#define JS_GET_SCRIPT_FUNCTION(script, index, fun)                            \
    JS_BEGIN_MACRO                                                            \
        JSObject *funobj_;                                                    \
                                                                              \
        JS_GET_SCRIPT_OBJECT(script, index, funobj_);                         \
        JS_ASSERT(HAS_FUNCTION_CLASS(funobj_));                               \
        JS_ASSERT(funobj_ == (JSObject *) STOBJ_GET_PRIVATE(funobj_));        \
        (fun) = (JSFunction *) funobj_;                                       \
        JS_ASSERT(FUN_INTERPRETED(fun));                                      \
    JS_END_MACRO

#define JS_GET_SCRIPT_REGEXP(script, index, obj)                              \
    JS_BEGIN_MACRO                                                            \
        JSObjectArray *regexps_ = JS_SCRIPT_REGEXPS(script);                  \
        JS_ASSERT((uint32)(index) < regexps_->length);                        \
        (obj) = regexps_->vector[(index)];                                    \
        JS_ASSERT(STOBJ_GET_CLASS(obj) == &js_RegExpClass);                   \
    JS_END_MACRO

/*
 * Check if pc is inside a try block that has finally code. GC calls this to
 * check if it is necessary to schedule generator.close() invocation for an
 * unreachable generator.
 */
JSBool
js_IsInsideTryWithFinally(JSScript *script, jsbytecode *pc);

extern JS_FRIEND_DATA(JSClass) js_ScriptClass;

extern JSObject *
js_InitScriptClass(JSContext *cx, JSObject *obj);

/*
 * On first new context in rt, initialize script runtime state, specifically
 * the script filename table and its lock.
 */
extern JSBool
js_InitRuntimeScriptState(JSRuntime *rt);

/*
 * On last context destroy for rt, if script filenames are all GC'd, free the
 * script filename table and its lock.
 */
extern void
js_FinishRuntimeScriptState(JSRuntime *rt);

/*
 * On JS_DestroyRuntime(rt), forcibly free script filename prefixes and any
 * script filename table entries that have not been GC'd, the latter using
 * js_FinishRuntimeScriptState.
 *
 * This allows script filename prefixes to outlive any context in rt.
 */
extern void
js_FreeRuntimeScriptState(JSRuntime *rt);

extern const char *
js_SaveScriptFilename(JSContext *cx, const char *filename);

extern const char *
js_SaveScriptFilenameRT(JSRuntime *rt, const char *filename, uint32 flags);

extern uint32
js_GetScriptFilenameFlags(const char *filename);

extern void
js_MarkScriptFilename(const char *filename);

extern void
js_MarkScriptFilenames(JSRuntime *rt, JSBool keepAtoms);

extern void
js_SweepScriptFilenames(JSRuntime *rt);

/*
 * Two successively less primitive ways to make a new JSScript.  The first
 * does *not* call a non-null cx->runtime->newScriptHook -- only the second,
 * js_NewScriptFromCG, calls this optional debugger hook.
 *
 * The js_NewScript function can't know whether the script it creates belongs
 * to a function, or is top-level or eval code, but the debugger wants access
 * to the newly made script's function, if any -- so callers of js_NewScript
 * are responsible for notifying the debugger after successfully creating any
 * kind (function or other) of new JSScript.
 */
extern JSScript *
js_NewScript(JSContext *cx, uint32 length, uint32 nsrcnotes, uint32 ntrynotes,
             uint32 natoms, uint32 nobjects, uint32 nregexps);

extern JSScript *
js_NewScriptFromCG(JSContext *cx, JSCodeGenerator *cg);

/*
 * New-script-hook calling is factored from js_NewScriptFromCG so that it
 * and callers of js_XDRScript can share this code.  In the case of callers
 * of js_XDRScript, the hook should be invoked only after successful decode
 * of any owning function (the fun parameter) or script object (null fun).
 */
extern JS_FRIEND_API(void)
js_CallNewScriptHook(JSContext *cx, JSScript *script, JSFunction *fun);

extern JS_FRIEND_API(void)
js_CallDestroyScriptHook(JSContext *cx, JSScript *script);

extern void
js_DestroyScript(JSContext *cx, JSScript *script);

extern void
js_TraceScript(JSTracer *trc, JSScript *script);

/*
 * To perturb as little code as possible, we introduce a js_GetSrcNote lookup
 * cache without adding an explicit cx parameter.  Thus js_GetSrcNote becomes
 * a macro that uses cx from its calls' lexical environments.
 */
#define js_GetSrcNote(script,pc) js_GetSrcNoteCached(cx, script, pc)

extern jssrcnote *
js_GetSrcNoteCached(JSContext *cx, JSScript *script, jsbytecode *pc);

/* XXX need cx to lock function objects declared by prolog bytecodes. */
extern uintN
js_PCToLineNumber(JSContext *cx, JSScript *script, jsbytecode *pc);

extern jsbytecode *
js_LineNumberToPC(JSScript *script, uintN lineno);

extern JS_FRIEND_API(uintN)
js_GetScriptLineExtent(JSScript *script);

/*
 * If magic is non-null, js_XDRScript succeeds on magic number mismatch but
 * returns false in *magic; it reflects a match via a true *magic out param.
 * If magic is null, js_XDRScript returns false on bad magic number errors,
 * which it reports.
 *
 * NB: callers must call js_CallNewScriptHook after successful JSXDR_DECODE
 * and subsequent set-up of owning function or script object, if any.
 */
extern JSBool
js_XDRScript(JSXDRState *xdr, JSScript **scriptp, JSBool *magic);

JS_END_EXTERN_C

#endif /* jsscript_h___ */<|MERGE_RESOLUTION|>--- conflicted
+++ resolved
@@ -113,14 +113,10 @@
 #endif
 };
 
-<<<<<<< HEAD
 #define JSSF_NO_SCRIPT_RVAL     0x01    /* no need for result value of last
                                            expression statement */
 
-static inline uintN
-=======
 static JS_INLINE uintN
->>>>>>> 4c0050fc
 StackDepth(JSScript *script)
 {
     return script->nslots - script->nfixed;
