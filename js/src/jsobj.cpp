/* -*- Mode: C++; tab-width: 8; indent-tabs-mode: nil; c-basic-offset: 4 -*-
 * vim: set ts=8 sw=4 et tw=79:
 *
 * ***** BEGIN LICENSE BLOCK *****
 * Version: MPL 1.1/GPL 2.0/LGPL 2.1
 *
 * The contents of this file are subject to the Mozilla Public License Version
 * 1.1 (the "License"); you may not use this file except in compliance with
 * the License. You may obtain a copy of the License at
 * http://www.mozilla.org/MPL/
 *
 * Software distributed under the License is distributed on an "AS IS" basis,
 * WITHOUT WARRANTY OF ANY KIND, either express or implied. See the License
 * for the specific language governing rights and limitations under the
 * License.
 *
 * The Original Code is Mozilla Communicator client code, released
 * March 31, 1998.
 *
 * The Initial Developer of the Original Code is
 * Netscape Communications Corporation.
 * Portions created by the Initial Developer are Copyright (C) 1998
 * the Initial Developer. All Rights Reserved.
 *
 * Contributor(s):
 *
 * Alternatively, the contents of this file may be used under the terms of
 * either of the GNU General Public License Version 2 or later (the "GPL"),
 * or the GNU Lesser General Public License Version 2.1 or later (the "LGPL"),
 * in which case the provisions of the GPL or the LGPL are applicable instead
 * of those above. If you wish to allow use of your version of this file only
 * under the terms of either the GPL or the LGPL, and not to allow others to
 * use your version of this file under the terms of the MPL, indicate your
 * decision by deleting the provisions above and replace them with the notice
 * and other provisions required by the GPL or the LGPL. If you do not delete
 * the provisions above, a recipient may use your version of this file under
 * the terms of any one of the MPL, the GPL or the LGPL.
 *
 * ***** END LICENSE BLOCK ***** */

/*
 * JS object implementation.
 */
#include <stdlib.h>
#include <string.h>

#include "mozilla/Util.h"

#include "jstypes.h"
#include "jsstdint.h"
#include "jsutil.h"
#include "jshash.h"
#include "jsdhash.h"
#include "jsprf.h"
#include "jsapi.h"
#include "jsarray.h"
#include "jsatom.h"
#include "jsbool.h"
#include "jsbuiltins.h"
#include "jscntxt.h"
#include "jsversion.h"
#include "jsfun.h"
#include "jsgc.h"
#include "jsgcmark.h"
#include "jsinterp.h"
#include "jsiter.h"
#include "jslock.h"
#include "jsnum.h"
#include "jsobj.h"
#include "jsonparser.h"
#include "jsopcode.h"
#include "jsprobes.h"
#include "jsproxy.h"
#include "jsscope.h"
#include "jsscript.h"
#include "jsstdint.h"
#include "jsstr.h"
#include "jstracer.h"
#include "jsdbgapi.h"
#include "json.h"
#include "jswatchpoint.h"
#include "jswrapper.h"

#include "frontend/BytecodeCompiler.h"
#include "frontend/BytecodeGenerator.h"
#include "frontend/Parser.h"

#include "jsarrayinlines.h"
#include "jsinterpinlines.h"
#include "jsscopeinlines.h"
#include "jsscriptinlines.h"
#include "jsobjinlines.h"

#include "vm/NumberObject-inl.h"
#include "vm/StringObject-inl.h"

#if JS_HAS_GENERATORS
#include "jsiter.h"
#endif

#if JS_HAS_XML_SUPPORT
#include "jsxml.h"
#endif

#if JS_HAS_XDR
#include "jsxdrapi.h"
#endif

#include "jsatominlines.h"
#include "jsobjinlines.h"
#include "jsscriptinlines.h"

#include "jsautooplen.h"

using namespace mozilla;
using namespace js;
using namespace js::gc;
using namespace js::types;

Class js::ObjectClass = {
    js_Object_str,
    JSCLASS_HAS_CACHED_PROTO(JSProto_Object),
    JS_PropertyStub,         /* addProperty */
    JS_PropertyStub,         /* delProperty */
    JS_PropertyStub,         /* getProperty */
    JS_StrictPropertyStub,   /* setProperty */
    JS_EnumerateStub,
    JS_ResolveStub,
    JS_ConvertStub
};

JS_FRIEND_API(JSObject *)
JS_ObjectToInnerObject(JSContext *cx, JSObject *obj)
{
    if (!obj) {
        JS_ReportErrorNumber(cx, js_GetErrorMessage, NULL, JSMSG_INACTIVE);
        return NULL;
    }
    OBJ_TO_INNER_OBJECT(cx, obj);
    return obj;
}

JS_FRIEND_API(JSObject *)
JS_ObjectToOuterObject(JSContext *cx, JSObject *obj)
{
    OBJ_TO_OUTER_OBJECT(cx, obj);
    return obj;
}

#if JS_HAS_OBJ_PROTO_PROP

static JSBool
obj_getProto(JSContext *cx, JSObject *obj, jsid id, Value *vp);

static JSBool
obj_setProto(JSContext *cx, JSObject *obj, jsid id, JSBool strict, Value *vp);

JSPropertySpec object_props[] = {
    {js_proto_str, 0, JSPROP_PERMANENT|JSPROP_SHARED, obj_getProto, obj_setProto},
    {0,0,0,0,0}
};

static JSBool
obj_getProto(JSContext *cx, JSObject *obj, jsid id, Value *vp)
{
    /* Let CheckAccess get the slot's value, based on the access mode. */
    uintN attrs;
    id = ATOM_TO_JSID(cx->runtime->atomState.protoAtom);
    return CheckAccess(cx, obj, id, JSACC_PROTO, vp, &attrs);
}

size_t sSetProtoCalled = 0;

static JSBool
obj_setProto(JSContext *cx, JSObject *obj, jsid id, JSBool strict, Value *vp)
{
    if (!cx->runningWithTrustedPrincipals())
        ++sSetProtoCalled;

    /* ECMAScript 5 8.6.2 forbids changing [[Prototype]] if not [[Extensible]]. */
    if (!obj->isExtensible()) {
        obj->reportNotExtensible(cx);
        return false;
    }

    if (!vp->isObjectOrNull())
        return JS_TRUE;

    JSObject *pobj = vp->toObjectOrNull();
    if (pobj) {
        /*
         * Innerize pobj here to avoid sticking unwanted properties on the
         * outer object. This ensures that any with statements only grant
         * access to the inner object.
         */
        OBJ_TO_INNER_OBJECT(cx, pobj);
        if (!pobj)
            return JS_FALSE;
    }

    uintN attrs;
    id = ATOM_TO_JSID(cx->runtime->atomState.protoAtom);
    if (!CheckAccess(cx, obj, id, JSAccessMode(JSACC_PROTO|JSACC_WRITE), vp, &attrs))
        return JS_FALSE;

    return SetProto(cx, obj, pobj, JS_TRUE);
}

#else  /* !JS_HAS_OBJ_PROTO_PROP */

#define object_props NULL

#endif /* !JS_HAS_OBJ_PROTO_PROP */

static JSHashNumber
js_hash_object(const void *key)
{
    return JSHashNumber(uintptr_t(key) >> JS_GCTHING_ALIGN);
}

static JSHashEntry *
MarkSharpObjects(JSContext *cx, JSObject *obj, JSIdArray **idap)
{
    JSSharpObjectMap *map;
    JSHashTable *table;
    JSHashNumber hash;
    JSHashEntry **hep, *he;
    jsatomid sharpid;
    JSIdArray *ida;
    JSBool ok;
    jsint i, length;
    jsid id;
    JSObject *obj2;
    JSProperty *prop;

    JS_CHECK_RECURSION(cx, return NULL);

    map = &cx->sharpObjectMap;
    JS_ASSERT(map->depth >= 1);
    table = map->table;
    hash = js_hash_object(obj);
    hep = JS_HashTableRawLookup(table, hash, obj);
    he = *hep;
    if (!he) {
        sharpid = 0;
        he = JS_HashTableRawAdd(table, hep, hash, obj, (void *) sharpid);
        if (!he) {
            JS_ReportOutOfMemory(cx);
            return NULL;
        }

        ida = JS_Enumerate(cx, obj);
        if (!ida)
            return NULL;

        ok = JS_TRUE;
        for (i = 0, length = ida->length; i < length; i++) {
            id = ida->vector[i];
            ok = obj->lookupGeneric(cx, id, &obj2, &prop);
            if (!ok)
                break;
            if (!prop)
                continue;
            bool hasGetter, hasSetter;
            AutoValueRooter v(cx);
            AutoValueRooter setter(cx);
            if (obj2->isNative()) {
                const Shape *shape = (Shape *) prop;
                hasGetter = shape->hasGetterValue();
                hasSetter = shape->hasSetterValue();
                if (hasGetter)
                    v.set(shape->getterValue());
                if (hasSetter)
                    setter.set(shape->setterValue());
            } else {
                hasGetter = hasSetter = false;
            }
            if (hasSetter) {
                /* Mark the getter, then set val to setter. */
                if (hasGetter && v.value().isObject()) {
                    ok = !!MarkSharpObjects(cx, &v.value().toObject(), NULL);
                    if (!ok)
                        break;
                }
                v.set(setter.value());
            } else if (!hasGetter) {
                ok = obj->getGeneric(cx, id, v.addr());
                if (!ok)
                    break;
            }
            if (v.value().isObject() &&
                !MarkSharpObjects(cx, &v.value().toObject(), NULL)) {
                ok = JS_FALSE;
                break;
            }
        }
        if (!ok || !idap)
            JS_DestroyIdArray(cx, ida);
        if (!ok)
            return NULL;
    } else {
        sharpid = uintptr_t(he->value);
        if (sharpid == 0) {
            sharpid = ++map->sharpgen << SHARP_ID_SHIFT;
            he->value = (void *) sharpid;
        }
        ida = NULL;
    }
    if (idap)
        *idap = ida;
    return he;
}

JSHashEntry *
js_EnterSharpObject(JSContext *cx, JSObject *obj, JSIdArray **idap,
                    jschar **sp)
{
    JSSharpObjectMap *map;
    JSHashTable *table;
    JSIdArray *ida;
    JSHashNumber hash;
    JSHashEntry *he, **hep;
    jsatomid sharpid;
    char buf[20];
    size_t len;

    if (!JS_CHECK_OPERATION_LIMIT(cx))
        return NULL;

    /* Set to null in case we return an early error. */
    *sp = NULL;
    map = &cx->sharpObjectMap;
    table = map->table;
    if (!table) {
        table = JS_NewHashTable(8, js_hash_object, JS_CompareValues,
                                JS_CompareValues, NULL, NULL);
        if (!table) {
            JS_ReportOutOfMemory(cx);
            return NULL;
        }
        map->table = table;
        JS_KEEP_ATOMS(cx->runtime);
    }

    /* From this point the control must flow either through out: or bad:. */
    ida = NULL;
    if (map->depth == 0) {
        /*
         * Although MarkSharpObjects tries to avoid invoking getters,
         * it ends up doing so anyway under some circumstances; for
         * example, if a wrapped object has getters, the wrapper will
         * prevent MarkSharpObjects from recognizing them as such.
         * This could lead to js_LeaveSharpObject being called while
         * MarkSharpObjects is still working.
         *
         * Increment map->depth while we call MarkSharpObjects, to
         * ensure that such a call doesn't free the hash table we're
         * still using.
         */
        ++map->depth;
        he = MarkSharpObjects(cx, obj, &ida);
        --map->depth;
        if (!he)
            goto bad;
        JS_ASSERT((uintptr_t(he->value) & SHARP_BIT) == 0);
        if (!idap) {
            JS_DestroyIdArray(cx, ida);
            ida = NULL;
        }
    } else {
        hash = js_hash_object(obj);
        hep = JS_HashTableRawLookup(table, hash, obj);
        he = *hep;

        /*
         * It's possible that the value of a property has changed from the
         * first time the object's properties are traversed (when the property
         * ids are entered into the hash table) to the second (when they are
         * converted to strings), i.e., the JSObject::getProperty() call is not
         * idempotent.
         */
        if (!he) {
            he = JS_HashTableRawAdd(table, hep, hash, obj, NULL);
            if (!he) {
                JS_ReportOutOfMemory(cx);
                goto bad;
            }
            sharpid = 0;
            goto out;
        }
    }

    sharpid = uintptr_t(he->value);
    if (sharpid != 0) {
        len = JS_snprintf(buf, sizeof buf, "#%u%c",
                          sharpid >> SHARP_ID_SHIFT,
                          (sharpid & SHARP_BIT) ? '#' : '=');
        *sp = InflateString(cx, buf, &len);
        if (!*sp) {
            if (ida)
                JS_DestroyIdArray(cx, ida);
            goto bad;
        }
    }

out:
    JS_ASSERT(he);
    if ((sharpid & SHARP_BIT) == 0) {
        if (idap && !ida) {
            ida = JS_Enumerate(cx, obj);
            if (!ida) {
                if (*sp) {
                    cx->free_(*sp);
                    *sp = NULL;
                }
                goto bad;
            }
        }
        map->depth++;
    }

    if (idap)
        *idap = ida;
    return he;

bad:
    /* Clean up the sharpObjectMap table on outermost error. */
    if (map->depth == 0) {
        JS_UNKEEP_ATOMS(cx->runtime);
        map->sharpgen = 0;
        JS_HashTableDestroy(map->table);
        map->table = NULL;
    }
    return NULL;
}

void
js_LeaveSharpObject(JSContext *cx, JSIdArray **idap)
{
    JSSharpObjectMap *map;
    JSIdArray *ida;

    map = &cx->sharpObjectMap;
    JS_ASSERT(map->depth > 0);
    if (--map->depth == 0) {
        JS_UNKEEP_ATOMS(cx->runtime);
        map->sharpgen = 0;
        JS_HashTableDestroy(map->table);
        map->table = NULL;
    }
    if (idap) {
        ida = *idap;
        if (ida) {
            JS_DestroyIdArray(cx, ida);
            *idap = NULL;
        }
    }
}

static intN
gc_sharp_table_entry_marker(JSHashEntry *he, intN i, void *arg)
{
    MarkObject((JSTracer *)arg, *(JSObject *)he->key, "sharp table entry");
    return JS_DHASH_NEXT;
}

void
js_TraceSharpMap(JSTracer *trc, JSSharpObjectMap *map)
{
    JS_ASSERT(map->depth > 0);
    JS_ASSERT(map->table);

    /*
     * During recursive calls to MarkSharpObjects a non-native object or
     * object with a custom getProperty method can potentially return an
     * unrooted value or even cut from the object graph an argument of one of
     * MarkSharpObjects recursive invocations. So we must protect map->table
     * entries against GC.
     *
     * We can not simply use JSTempValueRooter to mark the obj argument of
     * MarkSharpObjects during recursion as we have to protect *all* entries
     * in JSSharpObjectMap including those that contains otherwise unreachable
     * objects just allocated through custom getProperty. Otherwise newer
     * allocations can re-use the address of an object stored in the hashtable
     * confusing js_EnterSharpObject. So to address the problem we simply
     * mark all objects from map->table.
     *
     * An alternative "proper" solution is to use JSTempValueRooter in
     * MarkSharpObjects with code to remove during finalization entries
     * with otherwise unreachable objects. But this is way too complex
     * to justify spending efforts.
     */
    JS_HashTableEnumerateEntries(map->table, gc_sharp_table_entry_marker, trc);
}

#if JS_HAS_TOSOURCE
static JSBool
obj_toSource(JSContext *cx, uintN argc, Value *vp)
{
    JSBool ok;
    JSHashEntry *he;
    JSIdArray *ida;
    jschar *chars, *ochars, *vsharp;
    const jschar *idstrchars, *vchars;
    size_t nchars, idstrlength, gsoplength, vlength, vsharplength, curlen;
    const char *comma;
    JSObject *obj2;
    JSProperty *prop;
    Value *val;
    JSString *gsop[2];
    JSString *valstr, *str;
    JSLinearString *idstr;

    JS_CHECK_RECURSION(cx, return JS_FALSE);

    Value localroot[4];
    PodArrayZero(localroot);
    AutoArrayRooter tvr(cx, ArrayLength(localroot), localroot);

    /* If outermost, we need parentheses to be an expression, not a block. */
    JSBool outermost = (cx->sharpObjectMap.depth == 0);

    JSObject *obj = ToObject(cx, &vp[1]);
    if (!obj)
        return false;

    if (!(he = js_EnterSharpObject(cx, obj, &ida, &chars))) {
        ok = JS_FALSE;
        goto out;
    }
    if (!ida) {
        /*
         * We didn't enter -- obj is already "sharp", meaning we've visited it
         * already in our depth first search, and therefore chars contains a
         * string of the form "#n#".
         */
        JS_ASSERT(IS_SHARP(he));
#if JS_HAS_SHARP_VARS
        nchars = js_strlen(chars);
#else
        chars[0] = '{';
        chars[1] = '}';
        chars[2] = 0;
        nchars = 2;
#endif
        goto make_string;
    }
    JS_ASSERT(!IS_SHARP(he));
    ok = JS_TRUE;

    if (!chars) {
        /* If outermost, allocate 4 + 1 for "({})" and the terminator. */
        chars = (jschar *) cx->malloc_(((outermost ? 4 : 2) + 1) * sizeof(jschar));
        nchars = 0;
        if (!chars)
            goto error;
        if (outermost)
            chars[nchars++] = '(';
    } else {
        /* js_EnterSharpObject returned a string of the form "#n=" in chars. */
        MAKE_SHARP(he);
        nchars = js_strlen(chars);
        chars = (jschar *)
            cx->realloc_((ochars = chars), (nchars + 2 + 1) * sizeof(jschar));
        if (!chars) {
            Foreground::free_(ochars);
            goto error;
        }
        if (outermost) {
            /*
             * No need for parentheses around the whole shebang, because #n=
             * unambiguously begins an object initializer, and never a block
             * statement.
             */
            outermost = JS_FALSE;
        }
    }

    chars[nchars++] = '{';

    comma = NULL;

    /*
     * We have four local roots for cooked and raw value GC safety.  Hoist the
     * "localroot + 2" out of the loop using the val local, which refers to
     * the raw (unconverted, "uncooked") values.
     */
    val = localroot + 2;

    for (jsint i = 0, length = ida->length; i < length; i++) {
        /* Get strings for id and value and GC-root them via vp. */
        jsid id = ida->vector[i];

        ok = obj->lookupGeneric(cx, id, &obj2, &prop);
        if (!ok)
            goto error;

        /*
         * Convert id to a value and then to a string.  Decide early whether we
         * prefer get/set or old getter/setter syntax.
         */
        JSString *s = js_ValueToString(cx, IdToValue(id));
        if (!s || !(idstr = s->ensureLinear(cx))) {
            ok = JS_FALSE;
            goto error;
        }
        vp->setString(idstr);                           /* local root */

        jsint valcnt = 0;
        if (prop) {
            bool doGet = true;
            if (obj2->isNative()) {
                const Shape *shape = (Shape *) prop;
                unsigned attrs = shape->attributes();
                if (attrs & JSPROP_GETTER) {
                    doGet = false;
                    val[valcnt] = shape->getterValue();
                    gsop[valcnt] = cx->runtime->atomState.getAtom;
                    valcnt++;
                }
                if (attrs & JSPROP_SETTER) {
                    doGet = false;
                    val[valcnt] = shape->setterValue();
                    gsop[valcnt] = cx->runtime->atomState.setAtom;
                    valcnt++;
                }
            }
            if (doGet) {
                valcnt = 1;
                gsop[0] = NULL;
                ok = obj->getGeneric(cx, id, &val[0]);
                if (!ok)
                    goto error;
            }
        }

        /*
         * If id is a string that's not an identifier, or if it's a negative
         * integer, then it must be quoted.
         */
        bool idIsLexicalIdentifier = js_IsIdentifier(idstr);
        if (JSID_IS_ATOM(id)
            ? !idIsLexicalIdentifier
            : (!JSID_IS_INT(id) || JSID_TO_INT(id) < 0)) {
            s = js_QuoteString(cx, idstr, jschar('\''));
            if (!s || !(idstr = s->ensureLinear(cx))) {
                ok = JS_FALSE;
                goto error;
            }
            vp->setString(idstr);                       /* local root */
        }
        idstrlength = idstr->length();
        idstrchars = idstr->getChars(cx);
        if (!idstrchars) {
            ok = JS_FALSE;
            goto error;
        }

        for (jsint j = 0; j < valcnt; j++) {
            /*
             * Censor an accessor descriptor getter or setter part if it's
             * undefined.
             */
            if (gsop[j] && val[j].isUndefined())
                continue;

            /* Convert val[j] to its canonical source form. */
            valstr = js_ValueToSource(cx, val[j]);
            if (!valstr) {
                ok = JS_FALSE;
                goto error;
            }
            localroot[j].setString(valstr);             /* local root */
            vchars = valstr->getChars(cx);
            if (!vchars) {
                ok = JS_FALSE;
                goto error;
            }
            vlength = valstr->length();

            /*
             * If val[j] is a non-sharp object, and we're not serializing an
             * accessor (ECMA syntax can't accommodate sharpened accessors),
             * consider sharpening it.
             */
            vsharp = NULL;
            vsharplength = 0;
#if JS_HAS_SHARP_VARS
            if (!gsop[j] && val[j].isObject() && vchars[0] != '#') {
                he = js_EnterSharpObject(cx, &val[j].toObject(), NULL, &vsharp);
                if (!he) {
                    ok = JS_FALSE;
                    goto error;
                }
                if (IS_SHARP(he)) {
                    vchars = vsharp;
                    vlength = js_strlen(vchars);
                } else {
                    if (vsharp) {
                        vsharplength = js_strlen(vsharp);
                        MAKE_SHARP(he);
                    }
                    js_LeaveSharpObject(cx, NULL);
                }
            }
#endif

            /*
             * Remove '(function ' from the beginning of valstr and ')' from the
             * end so that we can put "get" in front of the function definition.
             */
            if (gsop[j] && IsFunctionObject(val[j])) {
                const jschar *start = vchars;
                const jschar *end = vchars + vlength;

                uint8 parenChomp = 0;
                if (vchars[0] == '(') {
                    vchars++;
                    parenChomp = 1;
                }

                /* Try to jump "function" keyword. */
                if (vchars)
                    vchars = js_strchr_limit(vchars, ' ', end);

                /*
                 * Jump over the function's name: it can't be encoded as part
                 * of an ECMA getter or setter.
                 */
                if (vchars)
                    vchars = js_strchr_limit(vchars, '(', end);

                if (vchars) {
                    if (*vchars == ' ')
                        vchars++;
                    vlength = end - vchars - parenChomp;
                } else {
                    gsop[j] = NULL;
                    vchars = start;
                }
            }

#define SAFE_ADD(n)                                                          \
    JS_BEGIN_MACRO                                                           \
        size_t n_ = (n);                                                     \
        curlen += n_;                                                        \
        if (curlen < n_)                                                     \
            goto overflow;                                                   \
    JS_END_MACRO

            curlen = nchars;
            if (comma)
                SAFE_ADD(2);
            SAFE_ADD(idstrlength + 1);
            if (gsop[j])
                SAFE_ADD(gsop[j]->length() + 1);
            SAFE_ADD(vsharplength);
            SAFE_ADD(vlength);
            /* Account for the trailing null. */
            SAFE_ADD((outermost ? 2 : 1) + 1);
#undef SAFE_ADD

            if (curlen > size_t(-1) / sizeof(jschar))
                goto overflow;

            /* Allocate 1 + 1 at end for closing brace and terminating 0. */
            chars = (jschar *) cx->realloc_((ochars = chars), curlen * sizeof(jschar));
            if (!chars) {
                chars = ochars;
                goto overflow;
            }

            if (comma) {
                chars[nchars++] = comma[0];
                chars[nchars++] = comma[1];
            }
            comma = ", ";

            if (gsop[j]) {
                gsoplength = gsop[j]->length();
                const jschar *gsopchars = gsop[j]->getChars(cx);
                if (!gsopchars)
                    goto overflow;
                js_strncpy(&chars[nchars], gsopchars, gsoplength);
                nchars += gsoplength;
                chars[nchars++] = ' ';
            }
            js_strncpy(&chars[nchars], idstrchars, idstrlength);
            nchars += idstrlength;
            /* Extraneous space after id here will be extracted later */
            chars[nchars++] = gsop[j] ? ' ' : ':';

            if (vsharplength) {
                js_strncpy(&chars[nchars], vsharp, vsharplength);
                nchars += vsharplength;
            }
            js_strncpy(&chars[nchars], vchars, vlength);
            nchars += vlength;

            if (vsharp)
                cx->free_(vsharp);
        }
    }

    chars[nchars++] = '}';
    if (outermost)
        chars[nchars++] = ')';
    chars[nchars] = 0;

  error:
    js_LeaveSharpObject(cx, &ida);

    if (!ok) {
        if (chars)
            Foreground::free_(chars);
        goto out;
    }

    if (!chars) {
        JS_ReportOutOfMemory(cx);
        ok = JS_FALSE;
        goto out;
    }
  make_string:
    str = js_NewString(cx, chars, nchars);
    if (!str) {
        cx->free_(chars);
        ok = JS_FALSE;
        goto out;
    }
    vp->setString(str);
    ok = JS_TRUE;
  out:
    return ok;

  overflow:
    cx->free_(vsharp);
    cx->free_(chars);
    chars = NULL;
    goto error;
}
#endif /* JS_HAS_TOSOURCE */

namespace js {

JSString *
obj_toStringHelper(JSContext *cx, JSObject *obj)
{
    if (obj->isProxy())
        return Proxy::obj_toString(cx, obj);

    const char *clazz = obj->getClass()->name;
    size_t nchars = 9 + strlen(clazz); /* 9 for "[object ]" */
    jschar *chars = (jschar *) cx->malloc_((nchars + 1) * sizeof(jschar));
    if (!chars)
        return NULL;

    const char *prefix = "[object ";
    nchars = 0;
    while ((chars[nchars] = (jschar)*prefix) != 0)
        nchars++, prefix++;
    while ((chars[nchars] = (jschar)*clazz) != 0)
        nchars++, clazz++;
    chars[nchars++] = ']';
    chars[nchars] = 0;

    JSString *str = js_NewString(cx, chars, nchars);
    if (!str)
        cx->free_(chars);
    return str;
}

JSObject *
NonNullObject(JSContext *cx, const Value &v)
{
    if (v.isPrimitive()) {
        JS_ReportErrorNumber(cx, js_GetErrorMessage, NULL, JSMSG_NOT_NONNULL_OBJECT);
        return NULL;
    }
    return &v.toObject();
}

const char *
InformalValueTypeName(const Value &v)
{
    if (v.isObject())
        return v.toObject().getClass()->name;
    if (v.isString())
        return "string";
    if (v.isNumber())
        return "number";
    if (v.isBoolean())
        return "boolean";
    if (v.isNull())
        return "null";
    if (v.isUndefined())
        return "undefined";
    return "value";
}

} /* namespace js */

/* ES5 15.2.4.2.  Note steps 1 and 2 are errata. */
static JSBool
obj_toString(JSContext *cx, uintN argc, Value *vp)
{
    Value &thisv = vp[1];

    /* Step 1. */
    if (thisv.isUndefined()) {
        vp->setString(cx->runtime->atomState.objectUndefinedAtom);
        return true;
    }

    /* Step 2. */
    if (thisv.isNull()) {
        vp->setString(cx->runtime->atomState.objectNullAtom);
        return true;
    }

    /* Step 3. */
    JSObject *obj = ToObject(cx, &thisv);
    if (!obj)
        return false;

    /* Steps 4-5. */
    JSString *str = js::obj_toStringHelper(cx, obj);
    if (!str)
        return false;
    vp->setString(str);
    return true;
}

/* ES5 15.2.4.3. */
static JSBool
obj_toLocaleString(JSContext *cx, uintN argc, Value *vp)
{
    JS_CHECK_RECURSION(cx, return false);

    /* Step 1. */
    JSObject *obj = ToObject(cx, &vp[1]);
    if (!obj)
        return false;

    /* Steps 2-4. */
    return obj->callMethod(cx, ATOM_TO_JSID(cx->runtime->atomState.toStringAtom), 0, NULL, vp);
}

static JSBool
obj_valueOf(JSContext *cx, uintN argc, Value *vp)
{
    JSObject *obj = ToObject(cx, &vp[1]);
    if (!obj)
        return false;
    vp->setObject(*obj);
    return true;
}

/* We should be able to assert this for *any* fp->scopeChain(). */
static void
AssertInnerizedScopeChain(JSContext *cx, JSObject &scopeobj)
{
#ifdef DEBUG
    for (JSObject *o = &scopeobj; o; o = o->getParentOrScopeChain()) {
        if (JSObjectOp op = o->getClass()->ext.innerObject)
            JS_ASSERT(op(cx, o) == o);
    }
#endif
}

#ifndef EVAL_CACHE_CHAIN_LIMIT
# define EVAL_CACHE_CHAIN_LIMIT 4
#endif

static inline JSScript **
EvalCacheHash(JSContext *cx, JSLinearString *str)
{
    const jschar *s = str->chars();
    size_t n = str->length();

    if (n > 100)
        n = 100;
    uint32 h;
    for (h = 0; n; s++, n--)
        h = JS_ROTATE_LEFT32(h, 4) ^ *s;

    h *= JS_GOLDEN_RATIO;
    h >>= 32 - JS_EVAL_CACHE_SHIFT;
    return &cx->compartment->evalCache[h];
}

static JS_ALWAYS_INLINE JSScript *
EvalCacheLookup(JSContext *cx, JSLinearString *str, StackFrame *caller, uintN staticLevel,
                JSPrincipals *principals, JSObject &scopeobj, JSScript **bucket)
{
    /*
     * Cache local eval scripts indexed by source qualified by scope.
     *
     * An eval cache entry should never be considered a hit unless its
     * strictness matches that of the new eval code. The existing code takes
     * care of this, because hits are qualified by the function from which
     * eval was called, whose strictness doesn't change. (We don't cache evals
     * in eval code, so the calling function corresponds to the calling script,
     * and its strictness never varies.) Scripts produced by calls to eval from
     * global code aren't cached.
     *
     * FIXME bug 620141: Qualify hits by calling script rather than function.
     * Then we wouldn't need the unintuitive !isEvalFrame() hack in EvalKernel
     * to avoid caching nested evals in functions (thus potentially mismatching
     * on strict mode), and we could cache evals in global code if desired.
     */
    uintN count = 0;
    JSScript **scriptp = bucket;

    JSVersion version = cx->findVersion();
    JSScript *script;
    while ((script = *scriptp) != NULL) {
        if (script->savedCallerFun &&
            script->staticLevel == staticLevel &&
            script->getVersion() == version &&
            !script->hasSingletons &&
            (script->principals == principals ||
             (principals && script->principals &&
              principals->subsume(principals, script->principals) &&
              script->principals->subsume(script->principals, principals)))) {
            /*
             * Get the prior (cache-filling) eval's saved caller function.
             * See Compiler::compileScript in jsparse.cpp.
             */
            JSFunction *fun = script->getCallerFunction();

            if (fun == caller->fun()) {
                /*
                 * Get the source string passed for safekeeping in the
                 * atom map by the prior eval to Compiler::compileScript.
                 */
                JSAtom *src = script->atoms[0];

                if (src == str || EqualStrings(src, str)) {
                    /*
                     * Source matches. Make sure there are no inner objects
                     * which might use the wrong parent and/or call scope by
                     * reusing the previous eval's script. Skip the script's
                     * first object, which entrains the eval's scope.
                     */
                    JS_ASSERT(script->objects()->length >= 1);
                    if (script->objects()->length == 1 &&
                        !JSScript::isValidOffset(script->regexpsOffset)) {
                        JS_ASSERT(staticLevel == script->staticLevel);
                        *scriptp = script->u.evalHashLink;
                        script->u.evalHashLink = NULL;
                        return script;
                    }
                }
            }
        }

        if (++count == EVAL_CACHE_CHAIN_LIMIT)
            return NULL;
        scriptp = &script->u.evalHashLink;
    }
    return NULL;
}

/*
 * There are two things we want to do with each script executed in EvalKernel:
 *  1. notify jsdbgapi about script creation/destruction
 *  2. add the script to the eval cache when EvalKernel is finished
 *
 * NB: Although the eval cache keeps a script alive wrt to the JS engine, from
 * a jsdbgapi user's perspective, we want each eval() to create and destroy a
 * script. This hides implementation details and means we don't have to deal
 * with calls to JS_GetScriptObject for scripts in the eval cache (currently,
 * script->u.object aliases script->u.evalHashLink).
 */
class EvalScriptGuard
{
    JSContext *cx_;
    JSLinearString *str_;
    JSScript **bucket_;
    JSScript *script_;

  public:
    EvalScriptGuard(JSContext *cx, JSLinearString *str)
      : cx_(cx),
        str_(str),
        script_(NULL) {
        bucket_ = EvalCacheHash(cx, str);
    }

    ~EvalScriptGuard() {
        if (script_) {
            js_CallDestroyScriptHook(cx_, script_);
            script_->isActiveEval = false;
            script_->isCachedEval = true;
            script_->u.evalHashLink = *bucket_;
            *bucket_ = script_;
        }
    }

    void lookupInEvalCache(StackFrame *caller, uintN staticLevel,
                           JSPrincipals *principals, JSObject &scopeobj) {
        if (JSScript *found = EvalCacheLookup(cx_, str_, caller, staticLevel,
                                              principals, scopeobj, bucket_)) {
            js_CallNewScriptHook(cx_, found, NULL);
            script_ = found;
            script_->isCachedEval = false;
            script_->isActiveEval = true;
        }
    }

    void setNewScript(JSScript *script) {
        /* NewScriptFromCG has already called js_CallNewScriptHook. */
        JS_ASSERT(!script_ && script);
        script->setOwnerObject(JS_CACHED_SCRIPT);
        script_ = script;
        script_->isActiveEval = true;
    }

    bool foundScript() {
        return !!script_;
    }

    JSScript *script() const {
        JS_ASSERT(script_);
        return script_;
    }
};

/* Define subset of ExecuteType so that casting performs the injection. */
enum EvalType { DIRECT_EVAL = EXECUTE_DIRECT_EVAL, INDIRECT_EVAL = EXECUTE_INDIRECT_EVAL };

/*
 * Common code implementing direct and indirect eval.
 *
 * Evaluate call.argv[2], if it is a string, in the context of the given calling
 * frame, with the provided scope chain, with the semantics of either a direct
 * or indirect eval (see ES5 10.4.2).  If this is an indirect eval, scopeobj
 * must be a global object.
 *
 * On success, store the completion value in call.rval and return true.
 */
static bool
EvalKernel(JSContext *cx, const CallArgs &args, EvalType evalType, StackFrame *caller,
           JSObject &scopeobj)
{
    JS_ASSERT((evalType == INDIRECT_EVAL) == (caller == NULL));
    AssertInnerizedScopeChain(cx, scopeobj);

    if (!scopeobj.getGlobal()->isRuntimeCodeGenEnabled(cx)) {
        JS_ReportError(cx, "call to eval() blocked by CSP");
        return false;
    }

    /* ES5 15.1.2.1 step 1. */
    if (args.length() < 1) {
        args.rval().setUndefined();
        return true;
    }
    if (!args[0].isString()) {
        args.rval() = args[0];
        return true;
    }
    JSString *str = args[0].toString();

    /* ES5 15.1.2.1 steps 2-8. */

    /*
     * Per ES5, indirect eval runs in the global scope. (eval is specified this
     * way so that the compiler can make assumptions about what bindings may or
     * may not exist in the current frame if it doesn't see 'eval'.)
     */
    uintN staticLevel;
    Value thisv;
    if (evalType == DIRECT_EVAL) {
        staticLevel = caller->script()->staticLevel + 1;

        /*
         * Direct calls to eval are supposed to see the caller's |this|. If we
         * haven't wrapped that yet, do so now, before we make a copy of it for
         * the eval code to use.
         */
        if (!ComputeThis(cx, caller))
            return false;
        thisv = caller->thisValue();

#ifdef DEBUG
        jsbytecode *callerPC = caller->pcQuadratic(cx);
        JS_ASSERT(callerPC && js_GetOpcode(cx, caller->script(), callerPC) == JSOP_EVAL);
#endif
    } else {
        JS_ASSERT(args.callee().getGlobal() == &scopeobj);
        staticLevel = 0;

        /* Use the global as 'this', modulo outerization. */
        JSObject *thisobj = scopeobj.thisObject(cx);
        if (!thisobj)
            return false;
        thisv = ObjectValue(*thisobj);
    }

    JSLinearString *linearStr = str->ensureLinear(cx);
    if (!linearStr)
        return false;
    const jschar *chars = linearStr->chars();
    size_t length = linearStr->length();

    /*
     * If the eval string starts with '(' and ends with ')', it may be JSON.
     * Try the JSON parser first because it's much faster.  If the eval string
     * isn't JSON, JSON parsing will probably fail quickly, so little time
     * will be lost.
     *
     * Don't use the JSON parser if the caller is strict mode code, because in
     * strict mode object literals must not have repeated properties, and the
     * JSON parser cheerfully (and correctly) accepts them.  If you're parsing
     * JSON with eval and using strict mode, you deserve to be slow.
     */
    if (length > 2 &&
        chars[0] == '(' && chars[length - 1] == ')' &&
        (!caller || !caller->script()->strictModeCode))
    {
        /*
         * Remarkably, JavaScript syntax is not a superset of JSON syntax:
         * strings in JavaScript cannot contain the Unicode line and paragraph
         * terminator characters U+2028 and U+2029, but strings in JSON can.
         * Rather than force the JSON parser to handle this quirk when used by
         * eval, we simply don't use the JSON parser when either character
         * appears in the provided string.  See bug 657367.
         */
        for (const jschar *cp = &chars[1], *end = &chars[length - 2]; ; cp++) {
            if (*cp == 0x2028 || *cp == 0x2029)
                break;

            if (cp == end) {
                JSONParser parser(cx, chars + 1, length - 2,
                                  JSONParser::StrictJSON, JSONParser::NoError);
                Value tmp;
                if (!parser.parse(&tmp))
                    return false;
                if (tmp.isUndefined())
                    break;
                args.rval() = tmp;
                return true;
            }
        }
    }

    EvalScriptGuard esg(cx, linearStr);

    JSPrincipals *principals = PrincipalsForCompiledCode(args, cx);

    if (evalType == DIRECT_EVAL && caller->isNonEvalFunctionFrame())
        esg.lookupInEvalCache(caller, staticLevel, principals, scopeobj);

    if (!esg.foundScript()) {
        uintN lineno;
        const char *filename = CurrentScriptFileAndLine(cx, &lineno,
                                                        evalType == DIRECT_EVAL
                                                        ? CALLED_FROM_JSOP_EVAL
                                                        : NOT_CALLED_FROM_JSOP_EVAL);
        uint32 tcflags = TCF_COMPILE_N_GO | TCF_NEED_MUTABLE_SCRIPT | TCF_COMPILE_FOR_EVAL;
        JSScript *compiled = Compiler::compileScript(cx, &scopeobj, caller, principals, tcflags,
                                                     chars, length, filename, lineno,
                                                     cx->findVersion(), linearStr, staticLevel);
        if (!compiled)
            return false;

        esg.setNewScript(compiled);
    }

    return ExecuteKernel(cx, esg.script(), scopeobj, thisv, ExecuteType(evalType),
                         NULL /* evalInFrame */, &args.rval());
}

/*
 * We once supported a second argument to eval to use as the scope chain
 * when evaluating the code string.  Warn when such uses are seen so that
 * authors will know that support for eval(s, o) has been removed.
 */
static inline bool
WarnOnTooManyArgs(JSContext *cx, const CallArgs &args)
{
    if (args.length() > 1) {
        if (JSScript *script = cx->stack.currentScript()) {
            if (!script->warnedAboutTwoArgumentEval) {
                static const char TWO_ARGUMENT_WARNING[] =
                    "Support for eval(code, scopeObject) has been removed. "
                    "Use |with (scopeObject) eval(code);| instead.";
                if (!JS_ReportWarning(cx, TWO_ARGUMENT_WARNING))
                    return false;
                script->warnedAboutTwoArgumentEval = true;
            }
        } else {
            /*
             * In the case of an indirect call without a caller frame, avoid a
             * potential warning-flood by doing nothing.
             */
        }
    }

    return true;
}

namespace js {

/*
 * ES5 15.1.2.1.
 *
 * NB: This method handles only indirect eval.
 */
JSBool
eval(JSContext *cx, uintN argc, Value *vp)
{
    CallArgs args = CallArgsFromVp(argc, vp);
    return WarnOnTooManyArgs(cx, args) &&
           EvalKernel(cx, args, INDIRECT_EVAL, NULL, *args.callee().getGlobal());
}

bool
DirectEval(JSContext *cx, const CallArgs &args)
{
    /* Direct eval can assume it was called from an interpreted frame. */
    StackFrame *caller = cx->fp();
    JS_ASSERT(caller->isScriptFrame());
    JS_ASSERT(IsBuiltinEvalForScope(&caller->scopeChain(), args.calleev()));
    JS_ASSERT(js_GetOpcode(cx, cx->fp()->script(), cx->regs().pc) == JSOP_EVAL);

    AutoFunctionCallProbe callProbe(cx, args.callee().toFunction(), caller->script());

    JSObject *scopeChain =
        GetScopeChainFast(cx, caller, JSOP_EVAL, JSOP_EVAL_LENGTH + JSOP_LINENO_LENGTH);

    return scopeChain &&
           WarnOnTooManyArgs(cx, args) &&
           EvalKernel(cx, args, DIRECT_EVAL, caller, *scopeChain);
}

bool
IsBuiltinEvalForScope(JSObject *scopeChain, const Value &v)
{
    return scopeChain->getGlobal()->getOriginalEval() == v;
}

bool
IsAnyBuiltinEval(JSFunction *fun)
{
    return fun->maybeNative() == eval;
}

JSPrincipals *
PrincipalsForCompiledCode(const CallReceiver &call, JSContext *cx)
{
    JS_ASSERT(IsAnyBuiltinEval(call.callee().toFunction()) ||
              IsBuiltinFunctionConstructor(call.callee().toFunction()));

    /*
     * To compute the principals of the compiled eval/Function code, we simply
     * use the callee's principals. To see why the caller's principals are
     * ignored, consider first that, in the capability-model we assume, the
     * high-privileged eval/Function should never have escaped to the
     * low-privileged caller. (For the Mozilla embedding, this is brute-enforced
     * by explicit filtering by wrappers.) Thus, the caller's privileges should
     * subsume the callee's.
     *
     * In the converse situation, where the callee has lower privileges than the
     * caller, we might initially guess that the caller would want to retain
     * their higher privileges in the generated code. However, since the
     * compiled code will be run with the callee's scope chain, this would make
     * fp->script()->compartment() != fp->compartment().
     */

    return call.callee().principals(cx);
}

}  /* namespace js */

#if JS_HAS_OBJ_WATCHPOINT

static JSBool
obj_watch_handler(JSContext *cx, JSObject *obj, jsid id, jsval old,
                  jsval *nvp, void *closure)
{
    JSObject *callable = (JSObject *) closure;
    if (JSPrincipals *watcher = callable->principals(cx)) {
        if (JSObject *scopeChain = cx->stack.currentScriptedScopeChain()) {
            if (JSPrincipals *subject = scopeChain->principals(cx)) {
                if (!watcher->subsume(watcher, subject)) {
                    /* Silently don't call the watch handler. */
                    return JS_TRUE;
                }
            }
        }
    }

    /* Avoid recursion on (obj, id) already being watched on cx. */
    AutoResolving resolving(cx, obj, id, AutoResolving::WATCH);
    if (resolving.alreadyStarted())
        return true;

    Value argv[] = { IdToValue(id), old, *nvp };
    return Invoke(cx, ObjectValue(*obj), ObjectOrNullValue(callable), ArrayLength(argv), argv, nvp);
}

static JSBool
obj_watch(JSContext *cx, uintN argc, Value *vp)
{
    if (argc <= 1) {
        js_ReportMissingArg(cx, *vp, 1);
        return JS_FALSE;
    }

    JSObject *callable = js_ValueToCallableObject(cx, &vp[3], 0);
    if (!callable)
        return JS_FALSE;

    jsid propid;
    if (!ValueToId(cx, vp[2], &propid))
        return JS_FALSE;

    JSObject *obj = ToObject(cx, &vp[1]);
    if (!obj)
        return false;

    Value tmp;
    uintN attrs;
    if (!CheckAccess(cx, obj, propid, JSACC_WATCH, &tmp, &attrs))
        return JS_FALSE;

    vp->setUndefined();

    if (attrs & JSPROP_READONLY)
        return JS_TRUE;
    if (obj->isDenseArray() && !obj->makeDenseArraySlow(cx))
        return JS_FALSE;
    return JS_SetWatchPoint(cx, obj, propid, obj_watch_handler, callable);
}

static JSBool
obj_unwatch(JSContext *cx, uintN argc, Value *vp)
{
    JSObject *obj = ToObject(cx, &vp[1]);
    if (!obj)
        return false;
    vp->setUndefined();
    jsid id;
    if (argc != 0) {
        if (!ValueToId(cx, vp[2], &id))
            return JS_FALSE;
    } else {
        id = JSID_VOID;
    }
    return JS_ClearWatchPoint(cx, obj, id, NULL, NULL);
}

#endif /* JS_HAS_OBJ_WATCHPOINT */

/*
 * Prototype and property query methods, to complement the 'in' and
 * 'instanceof' operators.
 */

/* Proposed ECMA 15.2.4.5. */
static JSBool
obj_hasOwnProperty(JSContext *cx, uintN argc, Value *vp)
{
    JSObject *obj = ToObject(cx, &vp[1]);
    if (!obj)
        return false;
    return js_HasOwnPropertyHelper(cx, obj->getOps()->lookupGeneric, argc, vp);
}

JSBool
js_HasOwnPropertyHelper(JSContext *cx, LookupGenericOp lookup, uintN argc,
                        Value *vp)
{
    jsid id;
    if (!ValueToId(cx, argc != 0 ? vp[2] : UndefinedValue(), &id))
        return JS_FALSE;

    JSObject *obj = ToObject(cx, &vp[1]);
    if (!obj)
        return false;
    JSObject *obj2;
    JSProperty *prop;
    if (obj->isProxy()) {
        bool has;
        if (!Proxy::hasOwn(cx, obj, id, &has))
            return false;
        vp->setBoolean(has);
        return true;
    }
    if (!js_HasOwnProperty(cx, lookup, obj, id, &obj2, &prop))
        return JS_FALSE;
    vp->setBoolean(!!prop);
    return JS_TRUE;
}

JSBool
js_HasOwnProperty(JSContext *cx, LookupGenericOp lookup, JSObject *obj, jsid id,
                  JSObject **objp, JSProperty **propp)
{
    JSAutoResolveFlags rf(cx, JSRESOLVE_QUALIFIED | JSRESOLVE_DETECTING);
    if (!(lookup ? lookup : js_LookupProperty)(cx, obj, id, objp, propp))
        return false;
    if (!*propp)
        return true;

    if (*objp == obj)
        return true;

    JSObject *outer = NULL;
    if (JSObjectOp op = (*objp)->getClass()->ext.outerObject) {
        outer = op(cx, *objp);
        if (!outer)
            return false;
    }

    if (outer != *objp)
        *propp = NULL;
    return true;
}

/* ES5 15.2.4.6. */
static JSBool
obj_isPrototypeOf(JSContext *cx, uintN argc, Value *vp)
{
    /* Step 1. */
    if (argc < 1 || !vp[2].isObject()) {
        vp->setBoolean(false);
        return true;
    }

    /* Step 2. */
    JSObject *obj = ToObject(cx, &vp[1]);
    if (!obj)
        return false;

    /* Step 3. */
    vp->setBoolean(js_IsDelegate(cx, obj, vp[2]));
    return true;
}

/* ES5 15.2.4.7. */
static JSBool
obj_propertyIsEnumerable(JSContext *cx, uintN argc, Value *vp)
{
    /* Step 1. */
    jsid id;
    if (!ValueToId(cx, argc != 0 ? vp[2] : UndefinedValue(), &id))
        return false;

    /* Step 2. */
    JSObject *obj = ToObject(cx, &vp[1]);
    if (!obj)
        return false;

    /* Steps 3-5. */
    return js_PropertyIsEnumerable(cx, obj, id, vp);
}

JSBool
js_PropertyIsEnumerable(JSContext *cx, JSObject *obj, jsid id, Value *vp)
{
    JSObject *pobj;
    JSProperty *prop;
    if (!obj->lookupGeneric(cx, id, &pobj, &prop))
        return false;

    if (!prop) {
        vp->setBoolean(false);
        return true;
    }

    /*
     * ECMA spec botch: return false unless hasOwnProperty. Leaving "own" out
     * of propertyIsEnumerable's name was a mistake.
     */
    if (pobj != obj) {
        vp->setBoolean(false);
        return true;
    }

    uintN attrs;
    if (!pobj->getAttributes(cx, id, &attrs))
        return false;

    vp->setBoolean((attrs & JSPROP_ENUMERATE) != 0);
    return true;
}

#if OLD_GETTER_SETTER_METHODS

const char js_defineGetter_str[] = "__defineGetter__";
const char js_defineSetter_str[] = "__defineSetter__";
const char js_lookupGetter_str[] = "__lookupGetter__";
const char js_lookupSetter_str[] = "__lookupSetter__";

JS_FRIEND_API(JSBool)
js::obj_defineGetter(JSContext *cx, uintN argc, Value *vp)
{
    CallArgs args = CallArgsFromVp(argc, vp);
    if (!BoxNonStrictThis(cx, args))
        return false;
    JSObject *obj = &args.thisv().toObject();

    if (args.length() <= 1 || !js_IsCallable(args[1])) {
        JS_ReportErrorNumber(cx, js_GetErrorMessage, NULL,
                             JSMSG_BAD_GETTER_OR_SETTER,
                             js_getter_str);
        return JS_FALSE;
    }
    PropertyOp getter = CastAsPropertyOp(&args[1].toObject());

    jsid id;
    if (!ValueToId(cx, args[0], &id))
        return JS_FALSE;
    if (!CheckRedeclaration(cx, obj, id, JSPROP_GETTER))
        return JS_FALSE;
    /*
     * Getters and setters are just like watchpoints from an access
     * control point of view.
     */
    Value junk;
    uintN attrs;
    if (!CheckAccess(cx, obj, id, JSACC_WATCH, &junk, &attrs))
        return JS_FALSE;
    args.rval().setUndefined();
    return obj->defineProperty(cx, id, UndefinedValue(), getter, JS_StrictPropertyStub,
                               JSPROP_ENUMERATE | JSPROP_GETTER | JSPROP_SHARED);
}

JS_FRIEND_API(JSBool)
js::obj_defineSetter(JSContext *cx, uintN argc, Value *vp)
{
    CallArgs args = CallArgsFromVp(argc, vp);
    if (!BoxNonStrictThis(cx, args))
        return false;
    JSObject *obj = &args.thisv().toObject();

    if (args.length() <= 1 || !js_IsCallable(args[1])) {
        JS_ReportErrorNumber(cx, js_GetErrorMessage, NULL,
                             JSMSG_BAD_GETTER_OR_SETTER,
                             js_setter_str);
        return JS_FALSE;
    }
    StrictPropertyOp setter = CastAsStrictPropertyOp(&args[1].toObject());

    jsid id;
    if (!ValueToId(cx, args[0], &id))
        return JS_FALSE;
    if (!CheckRedeclaration(cx, obj, id, JSPROP_SETTER))
        return JS_FALSE;
    /*
     * Getters and setters are just like watchpoints from an access
     * control point of view.
     */
    Value junk;
    uintN attrs;
    if (!CheckAccess(cx, obj, id, JSACC_WATCH, &junk, &attrs))
        return JS_FALSE;
    args.rval().setUndefined();
    return obj->defineProperty(cx, id, UndefinedValue(), JS_PropertyStub, setter,
                               JSPROP_ENUMERATE | JSPROP_SETTER | JSPROP_SHARED);
}

static JSBool
obj_lookupGetter(JSContext *cx, uintN argc, Value *vp)
{
    jsid id;
    if (!ValueToId(cx, argc != 0 ? vp[2] : UndefinedValue(), &id))
        return JS_FALSE;
    JSObject *obj = ToObject(cx, &vp[1]);
    if (!obj)
        return JS_FALSE;
    JSObject *pobj;
    JSProperty *prop;
    if (!obj->lookupGeneric(cx, id, &pobj, &prop))
        return JS_FALSE;
    vp->setUndefined();
    if (prop) {
        if (pobj->isNative()) {
            Shape *shape = (Shape *) prop;
            if (shape->hasGetterValue())
                *vp = shape->getterValue();
        }
    }
    return JS_TRUE;
}

static JSBool
obj_lookupSetter(JSContext *cx, uintN argc, Value *vp)
{
    jsid id;
    if (!ValueToId(cx, argc != 0 ? vp[2] : UndefinedValue(), &id))
        return JS_FALSE;
    JSObject *obj = ToObject(cx, &vp[1]);
    if (!obj)
        return JS_FALSE;
    JSObject *pobj;
    JSProperty *prop;
    if (!obj->lookupGeneric(cx, id, &pobj, &prop))
        return JS_FALSE;
    vp->setUndefined();
    if (prop) {
        if (pobj->isNative()) {
            Shape *shape = (Shape *) prop;
            if (shape->hasSetterValue())
                *vp = shape->setterValue();
        }
    }
    return JS_TRUE;
}
#endif /* OLD_GETTER_SETTER_METHODS */

JSBool
obj_getPrototypeOf(JSContext *cx, uintN argc, Value *vp)
{
    if (argc == 0) {
        js_ReportMissingArg(cx, *vp, 0);
        return JS_FALSE;
    }

    if (vp[2].isPrimitive()) {
        char *bytes = DecompileValueGenerator(cx, JSDVG_SEARCH_STACK, vp[2], NULL);
        if (!bytes)
            return JS_FALSE;
        JS_ReportErrorNumber(cx, js_GetErrorMessage, NULL,
                             JSMSG_UNEXPECTED_TYPE, bytes, "not an object");
        JS_free(cx, bytes);
        return JS_FALSE;
    }

    JSObject *obj = &vp[2].toObject();
    uintN attrs;
    return CheckAccess(cx, obj, ATOM_TO_JSID(cx->runtime->atomState.protoAtom),
                       JSACC_PROTO, vp, &attrs);
}

namespace js {

bool
NewPropertyDescriptorObject(JSContext *cx, const PropertyDescriptor *desc, Value *vp)
{
    if (!desc->obj) {
        vp->setUndefined();
        return true;
    }

    /* We have our own property, so start creating the descriptor. */
    PropDesc d;
    d.initFromPropertyDescriptor(*desc);
    if (!d.makeObject(cx))
        return false;
    *vp = d.pd;
    return true;
}

void
PropDesc::initFromPropertyDescriptor(const PropertyDescriptor &desc)
{
    pd.setUndefined();
    attrs = uint8(desc.attrs);
    if (desc.attrs & (JSPROP_GETTER | JSPROP_SETTER)) {
        hasGet = true;
        get = ((desc.attrs & JSPROP_GETTER) && desc.getter)
              ? CastAsObjectJsval(desc.getter)
              : UndefinedValue();
        hasSet = true;
        set = ((desc.attrs & JSPROP_SETTER) && desc.setter)
              ? CastAsObjectJsval(desc.setter)
              : UndefinedValue();
        hasValue = false;
        value.setUndefined();
        hasWritable = false;
    } else {
        hasGet = false;
        get.setUndefined();
        hasSet = false;
        set.setUndefined();
        hasValue = true;
        value = desc.value;
        hasWritable = true;
    }
    hasEnumerable = true;
    hasConfigurable = true;
}

bool
PropDesc::makeObject(JSContext *cx)
{
    JSObject *obj = NewBuiltinClassInstance(cx, &ObjectClass);
    if (!obj)
        return false;

    const JSAtomState &atomState = cx->runtime->atomState;
    if ((hasConfigurable &&
         !obj->defineProperty(cx, ATOM_TO_JSID(atomState.configurableAtom),
                              BooleanValue((attrs & JSPROP_PERMANENT) == 0),
                              JS_PropertyStub, JS_StrictPropertyStub, JSPROP_ENUMERATE)) ||
        (hasEnumerable &&
         !obj->defineProperty(cx, ATOM_TO_JSID(atomState.enumerableAtom),
                              BooleanValue((attrs & JSPROP_ENUMERATE) != 0),
                              JS_PropertyStub, JS_StrictPropertyStub, JSPROP_ENUMERATE)) ||
        (hasGet &&
         !obj->defineProperty(cx, ATOM_TO_JSID(atomState.getAtom), get,
                              JS_PropertyStub, JS_StrictPropertyStub, JSPROP_ENUMERATE)) ||
        (hasSet &&
         !obj->defineProperty(cx, ATOM_TO_JSID(atomState.setAtom), set,
                              JS_PropertyStub, JS_StrictPropertyStub, JSPROP_ENUMERATE)) ||
        (hasValue &&
         !obj->defineProperty(cx, ATOM_TO_JSID(atomState.valueAtom), value,
                              JS_PropertyStub, JS_StrictPropertyStub, JSPROP_ENUMERATE)) ||
        (hasWritable &&
         !obj->defineProperty(cx, ATOM_TO_JSID(atomState.writableAtom),
                              BooleanValue((attrs & JSPROP_READONLY) == 0),
                              JS_PropertyStub, JS_StrictPropertyStub, JSPROP_ENUMERATE)))
    {
        return false;
    }

    pd.setObject(*obj);
    return true;
}

bool
GetOwnPropertyDescriptor(JSContext *cx, JSObject *obj, jsid id, PropertyDescriptor *desc)
{
    if (obj->isProxy())
        return Proxy::getOwnPropertyDescriptor(cx, obj, id, false, desc);

    JSObject *pobj;
    JSProperty *prop;
    if (!js_HasOwnProperty(cx, obj->getOps()->lookupGeneric, obj, id, &pobj, &prop))
        return false;
    if (!prop) {
        desc->obj = NULL;
        return true;
    }

    bool doGet = true;
    if (pobj->isNative()) {
        Shape *shape = (Shape *) prop;
        desc->attrs = shape->attributes();
        if (desc->attrs & (JSPROP_GETTER | JSPROP_SETTER)) {
            doGet = false;
            if (desc->attrs & JSPROP_GETTER)
                desc->getter = CastAsPropertyOp(shape->getterObject());
            if (desc->attrs & JSPROP_SETTER)
                desc->setter = CastAsStrictPropertyOp(shape->setterObject());
        }
    } else {
        if (!pobj->getAttributes(cx, id, &desc->attrs))
            return false;
    }

    if (doGet && !obj->getGeneric(cx, id, &desc->value))
        return false;

    desc->obj = obj;
    return true;
}

bool
GetOwnPropertyDescriptor(JSContext *cx, JSObject *obj, jsid id, Value *vp)
{
    AutoPropertyDescriptorRooter desc(cx);
    return GetOwnPropertyDescriptor(cx, obj, id, &desc) &&
           NewPropertyDescriptorObject(cx, &desc, vp);
}

}

static bool
GetFirstArgumentAsObject(JSContext *cx, uintN argc, Value *vp, const char *method, JSObject **objp)
{
    if (argc == 0) {
        JS_ReportErrorNumber(cx, js_GetErrorMessage, NULL, JSMSG_MORE_ARGS_NEEDED,
                             method, "0", "s");
        return false;
    }

    const Value &v = vp[2];
    if (!v.isObject()) {
        char *bytes = DecompileValueGenerator(cx, JSDVG_SEARCH_STACK, v, NULL);
        if (!bytes)
            return false;
        JS_ReportErrorNumber(cx, js_GetErrorMessage, NULL, JSMSG_UNEXPECTED_TYPE,
                             bytes, "not an object");
        JS_free(cx, bytes);
        return false;
    }

    *objp = &v.toObject();
    return true;
}

static JSBool
obj_getOwnPropertyDescriptor(JSContext *cx, uintN argc, Value *vp)
{
    JSObject *obj;
    if (!GetFirstArgumentAsObject(cx, argc, vp, "Object.getOwnPropertyDescriptor", &obj))
        return JS_FALSE;
    AutoIdRooter nameidr(cx);
    if (!ValueToId(cx, argc >= 2 ? vp[3] : UndefinedValue(), nameidr.addr()))
        return JS_FALSE;
    return GetOwnPropertyDescriptor(cx, obj, nameidr.id(), vp);
}

static JSBool
obj_keys(JSContext *cx, uintN argc, Value *vp)
{
    JSObject *obj;
    if (!GetFirstArgumentAsObject(cx, argc, vp, "Object.keys", &obj))
        return false;

    AutoIdVector props(cx);
    if (!GetPropertyNames(cx, obj, JSITER_OWNONLY, &props))
        return false;

    AutoValueVector vals(cx);
    if (!vals.reserve(props.length()))
        return false;
    for (size_t i = 0, len = props.length(); i < len; i++) {
        jsid id = props[i];
        if (JSID_IS_STRING(id)) {
            JS_ALWAYS_TRUE(vals.append(StringValue(JSID_TO_STRING(id))));
        } else if (JSID_IS_INT(id)) {
            JSString *str = js_IntToString(cx, JSID_TO_INT(id));
            if (!str)
                return false;
            vals.infallibleAppend(StringValue(str));
        } else {
            JS_ASSERT(JSID_IS_OBJECT(id));
        }
    }

    JS_ASSERT(props.length() <= UINT32_MAX);
    JSObject *aobj = NewDenseCopiedArray(cx, jsuint(vals.length()), vals.begin());
    if (!aobj)
        return false;
    vp->setObject(*aobj);

    return true;
}

static bool
HasProperty(JSContext* cx, JSObject* obj, jsid id, Value* vp, bool *foundp)
{
    if (!obj->hasProperty(cx, id, foundp, JSRESOLVE_QUALIFIED | JSRESOLVE_DETECTING))
        return false;
    if (!*foundp) {
        vp->setUndefined();
        return true;
    }

    /*
     * We must go through the method read barrier in case id is 'get' or 'set'.
     * There is no obvious way to defer cloning a joined function object whose
     * identity will be used by DefinePropertyOnObject, e.g., or reflected via
     * js::GetOwnPropertyDescriptor, as the getter or setter callable object.
     */
    return !!obj->getGeneric(cx, id, vp);
}

PropDesc::PropDesc()
  : pd(UndefinedValue()),
    value(UndefinedValue()),
    get(UndefinedValue()),
    set(UndefinedValue()),
    attrs(0),
    hasGet(false),
    hasSet(false),
    hasValue(false),
    hasWritable(false),
    hasEnumerable(false),
    hasConfigurable(false)
{
}

bool
PropDesc::initialize(JSContext* cx, const Value &origval, bool checkAccessors)
{
    Value v = origval;

    /* 8.10.5 step 1 */
    if (v.isPrimitive()) {
        JS_ReportErrorNumber(cx, js_GetErrorMessage, NULL, JSMSG_NOT_NONNULL_OBJECT);
        return false;
    }
    JSObject* desc = &v.toObject();

    /* Make a copy of the descriptor. We might need it later. */
    pd = v;

    /* Start with the proper defaults. */
    attrs = JSPROP_PERMANENT | JSPROP_READONLY;

    bool found;

    /* 8.10.5 step 3 */
#ifdef __GNUC__ /* quell GCC overwarning */
    found = false;
#endif
    if (!HasProperty(cx, desc, ATOM_TO_JSID(cx->runtime->atomState.enumerableAtom), &v, &found))
        return false;
    if (found) {
        hasEnumerable = JS_TRUE;
        if (js_ValueToBoolean(v))
            attrs |= JSPROP_ENUMERATE;
    }

    /* 8.10.5 step 4 */
    if (!HasProperty(cx, desc, ATOM_TO_JSID(cx->runtime->atomState.configurableAtom), &v, &found))
        return false;
    if (found) {
        hasConfigurable = JS_TRUE;
        if (js_ValueToBoolean(v))
            attrs &= ~JSPROP_PERMANENT;
    }

    /* 8.10.5 step 5 */
    if (!HasProperty(cx, desc, ATOM_TO_JSID(cx->runtime->atomState.valueAtom), &v, &found))
        return false;
    if (found) {
        hasValue = true;
        value = v;
    }

    /* 8.10.6 step 6 */
    if (!HasProperty(cx, desc, ATOM_TO_JSID(cx->runtime->atomState.writableAtom), &v, &found))
        return false;
    if (found) {
        hasWritable = JS_TRUE;
        if (js_ValueToBoolean(v))
            attrs &= ~JSPROP_READONLY;
    }

    /* 8.10.7 step 7 */
    if (!HasProperty(cx, desc, ATOM_TO_JSID(cx->runtime->atomState.getAtom), &v, &found))
        return false;
    if (found) {
        hasGet = true;
        get = v;
        attrs |= JSPROP_GETTER | JSPROP_SHARED;
        if (checkAccessors && !checkGetter(cx))
            return false;
    }

    /* 8.10.7 step 8 */
    if (!HasProperty(cx, desc, ATOM_TO_JSID(cx->runtime->atomState.setAtom), &v, &found))
        return false;
    if (found) {
        hasSet = true;
        set = v;
        attrs |= JSPROP_SETTER | JSPROP_SHARED;
        if (checkAccessors && !checkSetter(cx))
            return false;
    }

    /* 8.10.7 step 9 */
    if ((hasGet || hasSet) && (hasValue || hasWritable)) {
        JS_ReportErrorNumber(cx, js_GetErrorMessage, NULL, JSMSG_INVALID_DESCRIPTOR);
        return false;
    }

    return true;
}

static JSBool
Reject(JSContext *cx, uintN errorNumber, bool throwError, jsid id, bool *rval)
{
    if (throwError) {
        jsid idstr;
        if (!js_ValueToStringId(cx, IdToValue(id), &idstr))
           return JS_FALSE;
        JSAutoByteString bytes(cx, JSID_TO_STRING(idstr));
        if (!bytes)
            return JS_FALSE;
        JS_ReportErrorNumber(cx, js_GetErrorMessage, NULL, errorNumber, bytes.ptr());
        return JS_FALSE;
    }

    *rval = false;
    return JS_TRUE;
}

static JSBool
Reject(JSContext *cx, JSObject *obj, uintN errorNumber, bool throwError, bool *rval)
{
    if (throwError) {
        if (js_ErrorFormatString[errorNumber].argCount == 1) {
            js_ReportValueErrorFlags(cx, JSREPORT_ERROR, errorNumber,
                                     JSDVG_IGNORE_STACK, ObjectValue(*obj),
                                     NULL, NULL, NULL);
        } else {
            JS_ASSERT(js_ErrorFormatString[errorNumber].argCount == 0);
            JS_ReportErrorNumber(cx, js_GetErrorMessage, NULL, errorNumber);
        }
        return JS_FALSE;
    }

    *rval = false;
    return JS_TRUE;
}

static JSBool
DefinePropertyOnObject(JSContext *cx, JSObject *obj, const jsid &id, const PropDesc &desc,
                       bool throwError, bool *rval)
{
    /* 8.12.9 step 1. */
    JSProperty *current;
    JSObject *obj2;
    JS_ASSERT(!obj->getOps()->lookupGeneric);
    if (!js_HasOwnProperty(cx, NULL, obj, id, &obj2, &current))
        return JS_FALSE;

    JS_ASSERT(!obj->getOps()->defineProperty);

    /* 8.12.9 steps 2-4. */
    if (!current) {
        if (!obj->isExtensible())
            return Reject(cx, obj, JSMSG_OBJECT_NOT_EXTENSIBLE, throwError, rval);

        *rval = true;

        if (desc.isGenericDescriptor() || desc.isDataDescriptor()) {
            JS_ASSERT(!obj->getOps()->defineProperty);
            return js_DefineProperty(cx, obj, id, &desc.value,
                                     JS_PropertyStub, JS_StrictPropertyStub, desc.attrs);
        }

        JS_ASSERT(desc.isAccessorDescriptor());

        /*
         * Getters and setters are just like watchpoints from an access
         * control point of view.
         */
        Value dummy;
        uintN dummyAttrs;
        if (!CheckAccess(cx, obj, id, JSACC_WATCH, &dummy, &dummyAttrs))
            return JS_FALSE;

        Value tmp = UndefinedValue();
        return js_DefineProperty(cx, obj, id, &tmp,
                                 desc.getter(), desc.setter(), desc.attrs);
    }

    /* 8.12.9 steps 5-6 (note 5 is merely a special case of 6). */
    Value v = UndefinedValue();

    JS_ASSERT(obj == obj2);

    const Shape *shape = reinterpret_cast<Shape *>(current);
    do {
        if (desc.isAccessorDescriptor()) {
            if (!shape->isAccessorDescriptor())
                break;

            if (desc.hasGet) {
                JSBool same;
                if (!SameValue(cx, desc.getterValue(), shape->getterOrUndefined(), &same))
                    return JS_FALSE;
                if (!same)
                    break;
            }

            if (desc.hasSet) {
                JSBool same;
                if (!SameValue(cx, desc.setterValue(), shape->setterOrUndefined(), &same))
                    return JS_FALSE;
                if (!same)
                    break;
            }
        } else {
            /*
             * Determine the current value of the property once, if the current
             * value might actually need to be used or preserved later.  NB: we
             * guard on whether the current property is a data descriptor to
             * avoid calling a getter; we won't need the value if it's not a
             * data descriptor.
             */
            if (shape->isDataDescriptor()) {
                /*
                 * We must rule out a non-configurable js::PropertyOp-guarded
                 * property becoming a writable unguarded data property, since
                 * such a property can have its value changed to one the getter
                 * and setter preclude.
                 *
                 * A desc lacking writable but with value is a data descriptor
                 * and we must reject it as if it had writable: true if current
                 * is writable.
                 */
                if (!shape->configurable() &&
                    (!shape->hasDefaultGetter() || !shape->hasDefaultSetter()) &&
                    desc.isDataDescriptor() &&
                    (desc.hasWritable ? desc.writable() : shape->writable()))
                {
                    return Reject(cx, JSMSG_CANT_REDEFINE_PROP, throwError, id, rval);
                }

                if (!js_NativeGet(cx, obj, obj2, shape, JSGET_NO_METHOD_BARRIER, &v))
                    return JS_FALSE;
            }

            if (desc.isDataDescriptor()) {
                if (!shape->isDataDescriptor())
                    break;

                JSBool same;
                if (desc.hasValue) {
                    if (!SameValue(cx, desc.value, v, &same))
                        return JS_FALSE;
                    if (!same) {
                        /*
                         * Insist that a non-configurable js::PropertyOp data
                         * property is frozen at exactly the last-got value.
                         *
                         * Duplicate the first part of the big conjunction that
                         * we tested above, rather than add a local bool flag.
                         * Likewise, don't try to keep shape->writable() in a
                         * flag we veto from true to false for non-configurable
                         * PropertyOp-based data properties and test before the
                         * SameValue check later on in order to re-use that "if
                         * (!SameValue) Reject" logic.
                         *
                         * This function is large and complex enough that it
                         * seems best to repeat a small bit of code and return
                         * Reject(...) ASAP, instead of being clever.
                         */
                        if (!shape->configurable() &&
                            (!shape->hasDefaultGetter() || !shape->hasDefaultSetter()))
                        {
                            return Reject(cx, JSMSG_CANT_REDEFINE_PROP, throwError, id, rval);
                        }
                        break;
                    }
                }
                if (desc.hasWritable && desc.writable() != shape->writable())
                    break;
            } else {
                /* The only fields in desc will be handled below. */
                JS_ASSERT(desc.isGenericDescriptor());
            }
        }

        if (desc.hasConfigurable && desc.configurable() != shape->configurable())
            break;
        if (desc.hasEnumerable && desc.enumerable() != shape->enumerable())
            break;

        /* The conditions imposed by step 5 or step 6 apply. */
        *rval = true;
        return JS_TRUE;
    } while (0);

    /* 8.12.9 step 7. */
    if (!shape->configurable()) {
        /*
         * Since [[Configurable]] defaults to false, we don't need to check
         * whether it was specified.  We can't do likewise for [[Enumerable]]
         * because its putative value is used in a comparison -- a comparison
         * whose result must always be false per spec if the [[Enumerable]]
         * field is not present.  Perfectly pellucid logic, eh?
         */
        JS_ASSERT_IF(!desc.hasConfigurable, !desc.configurable());
        if (desc.configurable() ||
            (desc.hasEnumerable && desc.enumerable() != shape->enumerable())) {
            return Reject(cx, JSMSG_CANT_REDEFINE_PROP, throwError, id, rval);
        }
    }

    bool callDelProperty = false;

    if (desc.isGenericDescriptor()) {
        /* 8.12.9 step 8, no validation required */
    } else if (desc.isDataDescriptor() != shape->isDataDescriptor()) {
        /* 8.12.9 step 9. */
        if (!shape->configurable())
            return Reject(cx, JSMSG_CANT_REDEFINE_PROP, throwError, id, rval);
    } else if (desc.isDataDescriptor()) {
        /* 8.12.9 step 10. */
        JS_ASSERT(shape->isDataDescriptor());
        if (!shape->configurable() && !shape->writable()) {
            if (desc.hasWritable && desc.writable())
                return Reject(cx, JSMSG_CANT_REDEFINE_PROP, throwError, id, rval);
            if (desc.hasValue) {
                JSBool same;
                if (!SameValue(cx, desc.value, v, &same))
                    return JS_FALSE;
                if (!same)
                    return Reject(cx, JSMSG_CANT_REDEFINE_PROP, throwError, id, rval);
            }
        }

        callDelProperty = !shape->hasDefaultGetter() || !shape->hasDefaultSetter();
    } else {
        /* 8.12.9 step 11. */
        JS_ASSERT(desc.isAccessorDescriptor() && shape->isAccessorDescriptor());
        if (!shape->configurable()) {
            if (desc.hasSet) {
                JSBool same;
                if (!SameValue(cx, desc.setterValue(), shape->setterOrUndefined(), &same))
                    return JS_FALSE;
                if (!same)
                    return Reject(cx, JSMSG_CANT_REDEFINE_PROP, throwError, id, rval);
            }

            if (desc.hasGet) {
                JSBool same;
                if (!SameValue(cx, desc.getterValue(), shape->getterOrUndefined(), &same))
                    return JS_FALSE;
                if (!same)
                    return Reject(cx, JSMSG_CANT_REDEFINE_PROP, throwError, id, rval);
            }
        }
    }

    /* 8.12.9 step 12. */
    uintN attrs;
    PropertyOp getter;
    StrictPropertyOp setter;
    if (desc.isGenericDescriptor()) {
        uintN changed = 0;
        if (desc.hasConfigurable)
            changed |= JSPROP_PERMANENT;
        if (desc.hasEnumerable)
            changed |= JSPROP_ENUMERATE;

        attrs = (shape->attributes() & ~changed) | (desc.attrs & changed);
        if (shape->isMethod()) {
            JS_ASSERT(!(attrs & (JSPROP_GETTER | JSPROP_SETTER)));
            getter = JS_PropertyStub;
            setter = JS_StrictPropertyStub;
        } else {
            getter = shape->getter();
            setter = shape->setter();
        }
    } else if (desc.isDataDescriptor()) {
        uintN unchanged = 0;
        if (!desc.hasConfigurable)
            unchanged |= JSPROP_PERMANENT;
        if (!desc.hasEnumerable)
            unchanged |= JSPROP_ENUMERATE;
        if (!desc.hasWritable)
            unchanged |= JSPROP_READONLY;

        if (desc.hasValue)
            v = desc.value;
        attrs = (desc.attrs & ~unchanged) | (shape->attributes() & unchanged);
        getter = JS_PropertyStub;
        setter = JS_StrictPropertyStub;
    } else {
        JS_ASSERT(desc.isAccessorDescriptor());

        /*
         * Getters and setters are just like watchpoints from an access
         * control point of view.
         */
        Value dummy;
        if (!CheckAccess(cx, obj2, id, JSACC_WATCH, &dummy, &attrs))
             return JS_FALSE;

        JS_ASSERT_IF(shape->isMethod(), !(attrs & (JSPROP_GETTER | JSPROP_SETTER)));

        /* 8.12.9 step 12. */
        uintN changed = 0;
        if (desc.hasConfigurable)
            changed |= JSPROP_PERMANENT;
        if (desc.hasEnumerable)
            changed |= JSPROP_ENUMERATE;
        if (desc.hasGet)
            changed |= JSPROP_GETTER | JSPROP_SHARED;
        if (desc.hasSet)
            changed |= JSPROP_SETTER | JSPROP_SHARED;

        attrs = (desc.attrs & changed) | (shape->attributes() & ~changed);
        if (desc.hasGet) {
            getter = desc.getter();
        } else {
            getter = (shape->isMethod() || (shape->hasDefaultGetter() && !shape->hasGetterValue()))
                     ? JS_PropertyStub
                     : shape->getter();
        }
        if (desc.hasSet) {
            setter = desc.setter();
        } else {
            setter = (shape->hasDefaultSetter() && !shape->hasSetterValue())
                     ? JS_StrictPropertyStub
                     : shape->setter();
        }
    }

    *rval = true;

    /*
     * Since "data" properties implemented using native C functions may rely on
     * side effects during setting, we must make them aware that they have been
     * "assigned"; deleting the property before redefining it does the trick.
     * See bug 539766, where we ran into problems when we redefined
     * arguments.length without making the property aware that its value had
     * been changed (which would have happened if we had deleted it before
     * redefining it or we had invoked its setter to change its value).
     */
    if (callDelProperty) {
        Value dummy = UndefinedValue();
        if (!CallJSPropertyOp(cx, obj2->getClass()->delProperty, obj2, id, &dummy))
            return false;
    }

    return js_DefineProperty(cx, obj, id, &v, getter, setter, attrs);
}

static JSBool
DefinePropertyOnArray(JSContext *cx, JSObject *obj, const jsid &id, const PropDesc &desc,
                      bool throwError, bool *rval)
{
    /*
     * We probably should optimize dense array property definitions where
     * the descriptor describes a traditional array property (enumerable,
     * configurable, writable, numeric index or length without altering its
     * attributes).  Such definitions are probably unlikely, so we don't bother
     * for now.
     */
    if (obj->isDenseArray() && !obj->makeDenseArraySlow(cx))
        return JS_FALSE;

    jsuint oldLen = obj->getArrayLength();

    if (JSID_IS_ATOM(id, cx->runtime->atomState.lengthAtom)) {
        /*
         * Our optimization of storage of the length property of arrays makes
         * it very difficult to properly implement defining the property.  For
         * now simply throw an exception (NB: not merely Reject) on any attempt
         * to define the "length" property, rather than attempting to implement
         * some difficult-for-authors-to-grasp subset of that functionality.
         */
        JS_ReportErrorNumber(cx, js_GetErrorMessage, NULL, JSMSG_CANT_DEFINE_ARRAY_LENGTH);
        return JS_FALSE;
    }

    uint32 index;
    if (js_IdIsIndex(id, &index)) {
        /*
        // Disabled until we support defining "length":
        if (index >= oldLen && lengthPropertyNotWritable())
            return ThrowTypeError(cx, JSMSG_CANT_APPEND_TO_ARRAY);
         */
        if (!DefinePropertyOnObject(cx, obj, id, desc, false, rval))
            return JS_FALSE;
        if (!*rval)
            return Reject(cx, obj, JSMSG_CANT_DEFINE_ARRAY_INDEX, throwError, rval);

        if (index >= oldLen) {
            JS_ASSERT(index != UINT32_MAX);
            obj->setArrayLength(cx, index + 1);
        }

        *rval = true;
        return JS_TRUE;
    }

    return DefinePropertyOnObject(cx, obj, id, desc, throwError, rval);
}

namespace js {

bool
DefineProperty(JSContext *cx, JSObject *obj, const jsid &id, const PropDesc &desc, bool throwError,
               bool *rval)
{
    if (obj->isArray())
        return DefinePropertyOnArray(cx, obj, id, desc, throwError, rval);

    if (obj->getOps()->lookupGeneric) {
        if (obj->isProxy())
            return Proxy::defineProperty(cx, obj, id, desc.pd);
        return Reject(cx, obj, JSMSG_OBJECT_NOT_EXTENSIBLE, throwError, rval);
    }

    return DefinePropertyOnObject(cx, obj, id, desc, throwError, rval);
}

} /* namespace js */

JSBool
js_DefineOwnProperty(JSContext *cx, JSObject *obj, jsid id, const Value &descriptor, JSBool *bp)
{
    AutoPropDescArrayRooter descs(cx);
    PropDesc *desc = descs.append();
    if (!desc || !desc->initialize(cx, descriptor))
        return false;

    bool rval;
    if (!DefineProperty(cx, obj, id, *desc, true, &rval))
        return false;
    *bp = !!rval;
    return true;
}

/* ES5 15.2.3.6: Object.defineProperty(O, P, Attributes) */
static JSBool
obj_defineProperty(JSContext* cx, uintN argc, Value* vp)
{
    JSObject *obj;
    if (!GetFirstArgumentAsObject(cx, argc, vp, "Object.defineProperty", &obj))
        return false;

    jsid id;
    if (!ValueToId(cx, argc >= 2 ? vp[3] : UndefinedValue(), &id))
        return JS_FALSE;

    const Value descval = argc >= 3 ? vp[4] : UndefinedValue();

    JSBool junk;
    if (!js_DefineOwnProperty(cx, obj, id, descval, &junk))
        return false;

    vp->setObject(*obj);
    return true;
}

namespace js {

bool
ReadPropertyDescriptors(JSContext *cx, JSObject *props, bool checkAccessors,
                        AutoIdVector *ids, AutoPropDescArrayRooter *descs)
{
    if (!GetPropertyNames(cx, props, JSITER_OWNONLY, ids))
        return false;

    for (size_t i = 0, len = ids->length(); i < len; i++) {
        jsid id = (*ids)[i];
        PropDesc* desc = descs->append();
        Value v;
        if (!desc || !props->getGeneric(cx, id, &v) || !desc->initialize(cx, v, checkAccessors))
            return false;
    }
    return true;
}

} /* namespace js */

static bool
DefineProperties(JSContext *cx, JSObject *obj, JSObject *props)
{
    AutoIdVector ids(cx);
    AutoPropDescArrayRooter descs(cx);
    if (!ReadPropertyDescriptors(cx, props, true, &ids, &descs))
        return false;

    bool dummy;
    for (size_t i = 0, len = ids.length(); i < len; i++) {
        if (!DefineProperty(cx, obj, ids[i], descs[i], true, &dummy))
            return false;
    }

    return true;
}

extern JSBool
js_PopulateObject(JSContext *cx, JSObject *newborn, JSObject *props)
{
    return DefineProperties(cx, newborn, props);
}

/* ES5 15.2.3.7: Object.defineProperties(O, Properties) */
static JSBool
obj_defineProperties(JSContext* cx, uintN argc, Value* vp)
{
    /* Steps 1 and 7. */
    JSObject *obj;
    if (!GetFirstArgumentAsObject(cx, argc, vp, "Object.defineProperties", &obj))
        return false;
    vp->setObject(*obj);

    /* Step 2. */
    if (argc < 2) {
        JS_ReportErrorNumber(cx, js_GetErrorMessage, NULL, JSMSG_MORE_ARGS_NEEDED,
                             "Object.defineProperties", "0", "s");
        return false;
    }
    JSObject* props = ToObject(cx, &vp[3]);
    if (!props)
        return false;

    /* Steps 3-6. */
    return DefineProperties(cx, obj, props);
}

/* ES5 15.2.3.5: Object.create(O [, Properties]) */
static JSBool
obj_create(JSContext *cx, uintN argc, Value *vp)
{
    if (argc == 0) {
        JS_ReportErrorNumber(cx, js_GetErrorMessage, NULL, JSMSG_MORE_ARGS_NEEDED,
                             "Object.create", "0", "s");
        return JS_FALSE;
    }

    const Value &v = vp[2];
    if (!v.isObjectOrNull()) {
        char *bytes = DecompileValueGenerator(cx, JSDVG_SEARCH_STACK, v, NULL);
        if (!bytes)
            return JS_FALSE;
        JS_ReportErrorNumber(cx, js_GetErrorMessage, NULL, JSMSG_UNEXPECTED_TYPE,
                             bytes, "not an object or null");
        JS_free(cx, bytes);
        return JS_FALSE;
    }

    JSObject *proto = v.toObjectOrNull();
    if (proto && proto->isXML()) {
        JS_ReportErrorNumber(cx, js_GetErrorMessage, NULL, JSMSG_XML_PROTO_FORBIDDEN);
        return false;
    }

    /*
     * Use the callee's global as the parent of the new object to avoid dynamic
     * scoping (i.e., using the caller's global).
     */
    JSObject *obj = NewNonFunction<WithProto::Given>(cx, &ObjectClass, proto,
                                                     vp->toObject().getGlobal());
    if (!obj)
        return JS_FALSE;
    vp->setObject(*obj); /* Root and prepare for eventual return. */

    /* Don't track types or array-ness for objects created here. */
    MarkTypeObjectUnknownProperties(cx, obj->type());

    /* 15.2.3.5 step 4. */
    if (argc > 1 && !vp[3].isUndefined()) {
        if (vp[3].isPrimitive()) {
            JS_ReportErrorNumber(cx, js_GetErrorMessage, NULL, JSMSG_NOT_NONNULL_OBJECT);
            return JS_FALSE;
        }

        if (!DefineProperties(cx, obj, &vp[3].toObject()))
            return JS_FALSE;
    }

    /* 5. Return obj. */
    return JS_TRUE;
}

static JSBool
obj_getOwnPropertyNames(JSContext *cx, uintN argc, Value *vp)
{
    JSObject *obj;
    if (!GetFirstArgumentAsObject(cx, argc, vp, "Object.getOwnPropertyNames", &obj))
        return false;

    AutoIdVector keys(cx);
    if (!GetPropertyNames(cx, obj, JSITER_OWNONLY | JSITER_HIDDEN, &keys))
        return false;

    AutoValueVector vals(cx);
    if (!vals.resize(keys.length()))
        return false;

    for (size_t i = 0, len = keys.length(); i < len; i++) {
         jsid id = keys[i];
         if (JSID_IS_INT(id)) {
             JSString *str = js_ValueToString(cx, Int32Value(JSID_TO_INT(id)));
             if (!str)
                 return false;
             vals[i].setString(str);
         } else if (JSID_IS_ATOM(id)) {
             vals[i].setString(JSID_TO_STRING(id));
         } else {
             vals[i].setObject(*JSID_TO_OBJECT(id));
         }
    }

    JSObject *aobj = NewDenseCopiedArray(cx, vals.length(), vals.begin());
    if (!aobj)
        return false;

    vp->setObject(*aobj);
    return true;
}

static JSBool
obj_isExtensible(JSContext *cx, uintN argc, Value *vp)
{
    JSObject *obj;
    if (!GetFirstArgumentAsObject(cx, argc, vp, "Object.isExtensible", &obj))
        return false;

    vp->setBoolean(obj->isExtensible());
    return true;
}

static JSBool
obj_preventExtensions(JSContext *cx, uintN argc, Value *vp)
{
    JSObject *obj;
    if (!GetFirstArgumentAsObject(cx, argc, vp, "Object.preventExtensions", &obj))
        return false;

    vp->setObject(*obj);
    if (!obj->isExtensible())
        return true;

    AutoIdVector props(cx);
    return obj->preventExtensions(cx, &props);
}

bool
JSObject::sealOrFreeze(JSContext *cx, ImmutabilityType it)
{
    assertSameCompartment(cx, this);
    JS_ASSERT(it == SEAL || it == FREEZE);

    AutoIdVector props(cx);
    if (isExtensible()) {
        if (!preventExtensions(cx, &props))
            return false;
    } else {
        if (!GetPropertyNames(cx, this, JSITER_HIDDEN | JSITER_OWNONLY, &props))
            return false;
    }

    /* preventExtensions must slowify dense arrays, so we can assign to holes without checks. */
    JS_ASSERT(!isDenseArray());

    for (size_t i = 0, len = props.length(); i < len; i++) {
        jsid id = props[i];

        uintN attrs;
        if (!getAttributes(cx, id, &attrs))
            return false;

        /* Make all attributes permanent; if freezing, make data attributes read-only. */
        uintN new_attrs;
        if (it == FREEZE && !(attrs & (JSPROP_GETTER | JSPROP_SETTER)))
            new_attrs = JSPROP_PERMANENT | JSPROP_READONLY;
        else
            new_attrs = JSPROP_PERMANENT;

        /* If we already have the attributes we need, skip the setAttributes call. */
        if ((attrs | new_attrs) == attrs)
            continue;

        attrs |= new_attrs;
        if (!setAttributes(cx, id, &attrs))
            return false;
    }

    return true;
}

bool
JSObject::isSealedOrFrozen(JSContext *cx, ImmutabilityType it, bool *resultp)
{
    if (isExtensible()) {
        *resultp = false;
        return true;
    }

    AutoIdVector props(cx);
    if (!GetPropertyNames(cx, this, JSITER_HIDDEN | JSITER_OWNONLY, &props))
        return false;

    for (size_t i = 0, len = props.length(); i < len; i++) {
        jsid id = props[i];

        uintN attrs;
        if (!getAttributes(cx, id, &attrs))
            return false;

        /*
         * If the property is configurable, this object is neither sealed nor
         * frozen. If the property is a writable data property, this object is
         * not frozen.
         */
        if (!(attrs & JSPROP_PERMANENT) ||
            (it == FREEZE && !(attrs & (JSPROP_READONLY | JSPROP_GETTER | JSPROP_SETTER))))
        {
            *resultp = false;
            return true;
        }
    }

    /* All properties checked out. This object is sealed/frozen. */
    *resultp = true;
    return true;
}

static JSBool
obj_freeze(JSContext *cx, uintN argc, Value *vp)
{
    JSObject *obj;
    if (!GetFirstArgumentAsObject(cx, argc, vp, "Object.freeze", &obj))
        return false;

    vp->setObject(*obj);

    return obj->freeze(cx);
}

static JSBool
obj_isFrozen(JSContext *cx, uintN argc, Value *vp)
{
    JSObject *obj;
    if (!GetFirstArgumentAsObject(cx, argc, vp, "Object.preventExtensions", &obj))
        return false;

    bool frozen;
    if (!obj->isFrozen(cx, &frozen))
        return false;
    vp->setBoolean(frozen);
    return true;
}

static JSBool
obj_seal(JSContext *cx, uintN argc, Value *vp)
{
    JSObject *obj;
    if (!GetFirstArgumentAsObject(cx, argc, vp, "Object.seal", &obj))
        return false;

    vp->setObject(*obj);

    return obj->seal(cx);
}

static JSBool
obj_isSealed(JSContext *cx, uintN argc, Value *vp)
{
    JSObject *obj;
    if (!GetFirstArgumentAsObject(cx, argc, vp, "Object.isSealed", &obj))
        return false;

    bool sealed;
    if (!obj->isSealed(cx, &sealed))
        return false;
    vp->setBoolean(sealed);
    return true;
}

#if JS_HAS_OBJ_WATCHPOINT
const char js_watch_str[] = "watch";
const char js_unwatch_str[] = "unwatch";
#endif
const char js_hasOwnProperty_str[] = "hasOwnProperty";
const char js_isPrototypeOf_str[] = "isPrototypeOf";
const char js_propertyIsEnumerable_str[] = "propertyIsEnumerable";

JSFunctionSpec object_methods[] = {
#if JS_HAS_TOSOURCE
    JS_FN(js_toSource_str,             obj_toSource,                0,0),
#endif
    JS_FN(js_toString_str,             obj_toString,                0,0),
    JS_FN(js_toLocaleString_str,       obj_toLocaleString,          0,0),
    JS_FN(js_valueOf_str,              obj_valueOf,                 0,0),
#if JS_HAS_OBJ_WATCHPOINT
    JS_FN(js_watch_str,                obj_watch,                   2,0),
    JS_FN(js_unwatch_str,              obj_unwatch,                 1,0),
#endif
    JS_FN(js_hasOwnProperty_str,       obj_hasOwnProperty,          1,0),
    JS_FN(js_isPrototypeOf_str,        obj_isPrototypeOf,           1,0),
    JS_FN(js_propertyIsEnumerable_str, obj_propertyIsEnumerable,    1,0),
#if OLD_GETTER_SETTER_METHODS
    JS_FN(js_defineGetter_str,         js::obj_defineGetter,        2,0),
    JS_FN(js_defineSetter_str,         js::obj_defineSetter,        2,0),
    JS_FN(js_lookupGetter_str,         obj_lookupGetter,            1,0),
    JS_FN(js_lookupSetter_str,         obj_lookupSetter,            1,0),
#endif
    JS_FS_END
};

JSFunctionSpec object_static_methods[] = {
    JS_FN("getPrototypeOf",            obj_getPrototypeOf,          1,0),
    JS_FN("getOwnPropertyDescriptor",  obj_getOwnPropertyDescriptor,2,0),
    JS_FN("keys",                      obj_keys,                    1,0),
    JS_FN("defineProperty",            obj_defineProperty,          3,0),
    JS_FN("defineProperties",          obj_defineProperties,        2,0),
    JS_FN("create",                    obj_create,                  2,0),
    JS_FN("getOwnPropertyNames",       obj_getOwnPropertyNames,     1,0),
    JS_FN("isExtensible",              obj_isExtensible,            1,0),
    JS_FN("preventExtensions",         obj_preventExtensions,       1,0),
    JS_FN("freeze",                    obj_freeze,                  1,0),
    JS_FN("isFrozen",                  obj_isFrozen,                1,0),
    JS_FN("seal",                      obj_seal,                    1,0),
    JS_FN("isSealed",                  obj_isSealed,                1,0),
    JS_FS_END
};

JSBool
js_Object(JSContext *cx, uintN argc, Value *vp)
{
    JSObject *obj;
    if (argc == 0) {
        /* Trigger logic below to construct a blank object. */
        obj = NULL;
    } else {
        /* If argv[0] is null or undefined, obj comes back null. */
        if (!js_ValueToObjectOrNull(cx, vp[2], &obj))
            return JS_FALSE;
    }
    if (!obj) {
        /* Make an object whether this was called with 'new' or not. */
        JS_ASSERT(!argc || vp[2].isNull() || vp[2].isUndefined());
        gc::AllocKind kind = NewObjectGCKind(cx, &ObjectClass);
        obj = NewBuiltinClassInstance(cx, &ObjectClass, kind);
        if (!obj)
            return JS_FALSE;
        TypeObject *type = GetTypeCallerInitObject(cx, JSProto_Object);
        if (!type)
            return JS_FALSE;
        obj->setType(type);
    }
    vp->setObject(*obj);
    return JS_TRUE;
}

JSObject *
js::NewReshapedObject(JSContext *cx, TypeObject *type, JSObject *parent,
                      gc::AllocKind kind, const Shape *shape)
{
    JSObject *res = NewObjectWithType(cx, type, parent, kind);
    if (!res)
        return NULL;

    if (shape->isEmptyShape())
        return res;

    /* Get all the ids in the object, in order. */
    js::AutoIdVector ids(cx);
    for (unsigned i = 0; i <= shape->slot(); i++) {
        if (!ids.append(JSID_VOID))
            return NULL;
    }
    const js::Shape *nshape = shape;
    while (!nshape->isEmptyShape()) {
        ids[nshape->slot()] = nshape->propid();
        nshape = nshape->previous();
    }

    /* Construct the new shape. */
    for (unsigned i = 0; i < ids.length(); i++) {
        if (!DefineNativeProperty(cx, res, ids[i], js::UndefinedValue(), NULL, NULL,
                                  JSPROP_ENUMERATE, 0, 0, DNP_SKIP_TYPE)) {
            return NULL;
        }
    }
    JS_ASSERT(!res->inDictionaryMode());

    return res;
}

JSObject*
js_CreateThis(JSContext *cx, JSObject *callee)
{
    Class *clasp = callee->getClass();

    Class *newclasp = &ObjectClass;
    if (clasp == &FunctionClass) {
        JSFunction *fun = callee->toFunction();
        if (fun->isNative() && fun->u.n.clasp)
            newclasp = fun->u.n.clasp;
    }

    Value protov;
    if (!callee->getProperty(cx, cx->runtime->atomState.classPrototypeAtom, &protov))
        return NULL;

    JSObject *proto = protov.isObjectOrNull() ? protov.toObjectOrNull() : NULL;
    JSObject *parent = callee->getParent();
    gc::AllocKind kind = NewObjectGCKind(cx, newclasp);
    return NewObject<WithProto::Class>(cx, newclasp, proto, parent, kind);
}

static inline JSObject *
CreateThisForFunctionWithType(JSContext *cx, types::TypeObject *type, JSObject *parent)
{
    if (type->newScript) {
        /*
         * Make an object with the type's associated finalize kind and shape,
         * which reflects any properties that will definitely be added to the
         * object before it is read from.
         */
        gc::AllocKind kind = type->newScript->allocKind;
        JSObject *res = NewObjectWithType(cx, type, parent, kind);
        if (res)
            JS_ALWAYS_TRUE(res->setLastProperty(cx, (Shape *) type->newScript->shape));
        return res;
    }

    gc::AllocKind kind = NewObjectGCKind(cx, &ObjectClass);
    return NewObjectWithType(cx, type, parent, kind);
}

JSObject *
js_CreateThisForFunctionWithProto(JSContext *cx, JSObject *callee, JSObject *proto)
{
    JSObject *res;

    if (proto) {
        types::TypeObject *type = proto->getNewType(cx, callee->toFunction());
        if (!type)
            return NULL;
        res = CreateThisForFunctionWithType(cx, type, callee->getParent());
    } else {
        gc::AllocKind kind = NewObjectGCKind(cx, &ObjectClass);
        res = NewNonFunction<WithProto::Class>(cx, &ObjectClass, proto, callee->getParent(), kind);
    }

    if (res && cx->typeInferenceEnabled())
        TypeScript::SetThis(cx, callee->toFunction()->script(), types::Type::ObjectType(res));

    return res;
}

JSObject *
js_CreateThisForFunction(JSContext *cx, JSObject *callee, bool newType)
{
    Value protov;
    if (!callee->getProperty(cx, cx->runtime->atomState.classPrototypeAtom, &protov))
        return NULL;
    JSObject *proto;
    if (protov.isObject())
        proto = &protov.toObject();
    else
        proto = NULL;
    JSObject *obj = js_CreateThisForFunctionWithProto(cx, callee, proto);

    if (obj && newType) {
        /*
         * Reshape the object and give it a (lazily instantiated) singleton
         * type before passing it as the 'this' value for the call.
         */
        obj->clear(cx);
        if (!obj->setSingletonType(cx))
            return NULL;

        JSScript *calleeScript = callee->toFunction()->script();
        TypeScript::SetThis(cx, calleeScript, types::Type::ObjectType(obj));
    }

    return obj;
}

#ifdef JS_TRACER

JSObject* FASTCALL
js_Object_tn(JSContext* cx, JSObject* proto)
{
    JS_ASSERT(!(ObjectClass.flags & JSCLASS_HAS_PRIVATE));
    return NewObjectWithClassProto(cx, &ObjectClass, proto, FINALIZE_OBJECT8);
}

JS_DEFINE_TRCINFO_1(js_Object,
    (2, (extern, CONSTRUCTOR_RETRY, js_Object_tn, CONTEXT, CALLEE_PROTOTYPE, 0,
         nanojit::ACCSET_STORE_ANY)))

JSObject* FASTCALL
js_InitializerObject(JSContext* cx, JSObject *proto, JSObject *baseobj)
{
    if (!baseobj) {
        gc::AllocKind kind = GuessObjectGCKind(0);
        return NewObjectWithClassProto(cx, &ObjectClass, proto, kind);
    }

    /* :FIXME: bug 637856 new Objects do not have the right type when created on trace. */
    TypeObject *type = proto->getNewType(cx);
    if (!type)
        return NULL;

    return CopyInitializerObject(cx, baseobj, type);
}

JS_DEFINE_CALLINFO_3(extern, OBJECT, js_InitializerObject, CONTEXT, OBJECT, OBJECT,
                     0, nanojit::ACCSET_STORE_ANY)

JSObject* FASTCALL
js_String_tn(JSContext* cx, JSObject* proto, JSString* str)
{
    JS_ASSERT(JS_ON_TRACE(cx));
    JS_ASSERT(proto);
    return StringObject::createWithProto(cx, str, *proto);
}
JS_DEFINE_CALLINFO_3(extern, OBJECT, js_String_tn, CONTEXT, CALLEE_PROTOTYPE, STRING, 0,
                     nanojit::ACCSET_STORE_ANY)

JSObject * FASTCALL
js_CreateThisFromTrace(JSContext *cx, JSObject *ctor, uintN protoSlot)
{
    JS_NOT_REACHED("FIXME");
    return NULL;
#if 0
#ifdef DEBUG
    JS_ASSERT(ctor->isFunction());
    JS_ASSERT(ctor->toFunction()->isInterpreted());
    jsid id = ATOM_TO_JSID(cx->runtime->atomState.classPrototypeAtom);
    const Shape *shape = ctor->nativeLookup(cx, id);
    JS_ASSERT(shape->slot() == protoSlot);
    JS_ASSERT(!shape->configurable());
    JS_ASSERT(!shape->isMethod());
#endif

    JSObject *parent = ctor->getParent();
    JSObject *proto;
    const Value &protov = ctor->getSlot(protoSlot);
    if (protov.isObject()) {
        proto = &protov.toObject();
    } else {
        /*
         * GetInterpretedFunctionPrototype found that ctor.prototype is
         * primitive. Use Object.prototype for proto, per ES5 13.2.2 step 7.
         */
        if (!js_GetClassPrototype(cx, parent, JSProto_Object, &proto))
            return NULL;
    }

    gc::AllocKind kind = NewObjectGCKind(cx, &ObjectClass);
    return NewNativeClassInstance(cx, &ObjectClass, proto, parent, kind);
#endif
}
JS_DEFINE_CALLINFO_3(extern, CONSTRUCTOR_RETRY, js_CreateThisFromTrace, CONTEXT, OBJECT, UINTN, 0,
                     nanojit::ACCSET_STORE_ANY)

#else  /* !JS_TRACER */

# define js_Object_trcinfo NULL

#endif /* !JS_TRACER */

/*
 * Given pc pointing after a property accessing bytecode, return true if the
 * access is "object-detecting" in the sense used by web scripts, e.g., when
 * checking whether document.all is defined.
 */
JS_REQUIRES_STACK JSBool
Detecting(JSContext *cx, jsbytecode *pc)
{
    jsbytecode *endpc;
    JSOp op;
    JSAtom *atom;

    JSScript *script = cx->stack.currentScript();
    endpc = script->code + script->length;
    for (;; pc += js_CodeSpec[op].length) {
        JS_ASSERT_IF(!cx->fp()->hasImacropc(), script->code <= pc && pc < endpc);

        /* General case: a branch or equality op follows the access. */
        op = js_GetOpcode(cx, script, pc);
        if (js_CodeSpec[op].format & JOF_DETECTING)
            return JS_TRUE;

        switch (op) {
          case JSOP_NULL:
            /*
             * Special case #1: handle (document.all == null).  Don't sweat
             * about JS1.2's revision of the equality operators here.
             */
            if (++pc < endpc) {
                op = js_GetOpcode(cx, script, pc);
                return *pc == JSOP_EQ || *pc == JSOP_NE;
            }
            return JS_FALSE;

          case JSOP_GETGNAME:
          case JSOP_NAME:
            /*
             * Special case #2: handle (document.all == undefined).  Don't
             * worry about someone redefining undefined, which was added by
             * Edition 3, so is read/write for backward compatibility.
             */
            GET_ATOM_FROM_BYTECODE(script, pc, 0, atom);
            if (atom == cx->runtime->atomState.typeAtoms[JSTYPE_VOID] &&
                (pc += js_CodeSpec[op].length) < endpc) {
                op = js_GetOpcode(cx, script, pc);
                return op == JSOP_EQ || op == JSOP_NE ||
                       op == JSOP_STRICTEQ || op == JSOP_STRICTNE;
            }
            return JS_FALSE;

          default:
            /*
             * At this point, anything but an extended atom index prefix means
             * we're not detecting.
             */
            if (!(js_CodeSpec[op].format & JOF_INDEXBASE))
                return JS_FALSE;
            break;
        }
    }
}

/*
 * Infer lookup flags from the currently executing bytecode. This does
 * not attempt to infer JSRESOLVE_WITH, because the current bytecode
 * does not indicate whether we are in a with statement. Return defaultFlags
 * if a currently executing bytecode cannot be determined.
 */
uintN
js_InferFlags(JSContext *cx, uintN defaultFlags)
{
#ifdef JS_TRACER
    if (JS_ON_TRACE(cx))
        return JS_TRACE_MONITOR_ON_TRACE(cx)->bailExit->lookupFlags;
#endif

    JS_ASSERT_NOT_ON_TRACE(cx);

    const JSCodeSpec *cs;
    uint32 format;
    uintN flags = 0;

    jsbytecode *pc;
    JSScript *script = cx->stack.currentScript(&pc);
    if (!script || !pc)
        return defaultFlags;

    cs = &js_CodeSpec[js_GetOpcode(cx, script, pc)];
    format = cs->format;
    if (JOF_MODE(format) != JOF_NAME)
        flags |= JSRESOLVE_QUALIFIED;
    if (format & JOF_SET) {
        flags |= JSRESOLVE_ASSIGNING;
    } else if (cs->length >= 0) {
        pc += cs->length;
        if (pc < script->code + script->length && Detecting(cx, pc))
            flags |= JSRESOLVE_DETECTING;
    }
    if (format & JOF_DECLARING)
        flags |= JSRESOLVE_DECLARING;
    return flags;
}

/*
 * ObjectOps and Class for with-statement stack objects.
 */
static JSBool
with_LookupGeneric(JSContext *cx, JSObject *obj, jsid id, JSObject **objp, JSProperty **propp)
{
    /* Fixes bug 463997 */
    uintN flags = cx->resolveFlags;
    if (flags == RESOLVE_INFER)
        flags = js_InferFlags(cx, flags);
    flags |= JSRESOLVE_WITH;
    JSAutoResolveFlags rf(cx, flags);
    return obj->getProto()->lookupGeneric(cx, id, objp, propp);
}

static JSBool
with_LookupProperty(JSContext *cx, JSObject *obj, PropertyName *name, JSObject **objp, JSProperty **propp)
{
    return with_LookupGeneric(cx, obj, ATOM_TO_JSID(name), objp, propp);
}

static JSBool
with_LookupElement(JSContext *cx, JSObject *obj, uint32 index, JSObject **objp,
                   JSProperty **propp)
{
    jsid id;
    if (!IndexToId(cx, index, &id))
        return false;
    return with_LookupGeneric(cx, obj, id, objp, propp);
}

static JSBool
with_LookupSpecial(JSContext *cx, JSObject *obj, SpecialId sid, JSObject **objp, JSProperty **propp)
{
    return with_LookupGeneric(cx, obj, SPECIALID_TO_JSID(sid), objp, propp);
}

static JSBool
with_GetGeneric(JSContext *cx, JSObject *obj, JSObject *receiver, jsid id, Value *vp)
{
    return obj->getProto()->getGeneric(cx, id, vp);
}

static JSBool
with_GetProperty(JSContext *cx, JSObject *obj, JSObject *receiver, PropertyName *name, Value *vp)
{
    return with_GetGeneric(cx, obj, receiver, ATOM_TO_JSID(name), vp);
}

static JSBool
with_GetElement(JSContext *cx, JSObject *obj, JSObject *receiver, uint32 index, Value *vp)
{
    jsid id;
    if (!IndexToId(cx, index, &id))
        return false;
    return with_GetGeneric(cx, obj, receiver, id, vp);
}

static JSBool
with_GetSpecial(JSContext *cx, JSObject *obj, JSObject *receiver, SpecialId sid, Value *vp)
{
    return with_GetGeneric(cx, obj, receiver, SPECIALID_TO_JSID(sid), vp);
}

static JSBool
with_SetProperty(JSContext *cx, JSObject *obj, jsid id, Value *vp, JSBool strict)
{
    return obj->getProto()->setProperty(cx, id, vp, strict);
}

static JSBool
with_SetElement(JSContext *cx, JSObject *obj, uint32 index, Value *vp, JSBool strict)
{
    jsid id;
    if (!IndexToId(cx, index, &id))
        return false;
    return with_SetProperty(cx, obj, id, vp, strict);
}

static JSBool
with_SetSpecial(JSContext *cx, JSObject *obj, SpecialId sid, Value *vp, JSBool strict)
{
    return with_SetProperty(cx, obj, SPECIALID_TO_JSID(sid), vp, strict);
}

static JSBool
with_GetAttributes(JSContext *cx, JSObject *obj, jsid id, uintN *attrsp)
{
    return obj->getProto()->getAttributes(cx, id, attrsp);
}

static JSBool
with_GetElementAttributes(JSContext *cx, JSObject *obj, uint32 index, uintN *attrsp)
{
    jsid id;
    if (!IndexToId(cx, index, &id))
        return false;
    return with_GetAttributes(cx, obj, id, attrsp);
}

static JSBool
with_GetSpecialAttributes(JSContext *cx, JSObject *obj, SpecialId sid, uintN *attrsp)
{
    return with_GetAttributes(cx, obj, SPECIALID_TO_JSID(sid), attrsp);
}

static JSBool
with_SetAttributes(JSContext *cx, JSObject *obj, jsid id, uintN *attrsp)
{
    return obj->getProto()->setAttributes(cx, id, attrsp);
}

static JSBool
with_SetElementAttributes(JSContext *cx, JSObject *obj, uint32 index, uintN *attrsp)
{
    jsid id;
    if (!IndexToId(cx, index, &id))
        return false;
    return with_SetAttributes(cx, obj, id, attrsp);
}

static JSBool
with_SetSpecialAttributes(JSContext *cx, JSObject *obj, SpecialId sid, uintN *attrsp)
{
    return with_SetAttributes(cx, obj, SPECIALID_TO_JSID(sid), attrsp);
}

static JSBool
with_DeleteProperty(JSContext *cx, JSObject *obj, jsid id, Value *rval, JSBool strict)
{
    return obj->getProto()->deleteProperty(cx, id, rval, strict);
}

static JSBool
with_DeleteElement(JSContext *cx, JSObject *obj, uint32 index, Value *rval, JSBool strict)
{
    jsid id;
    if (!IndexToId(cx, index, &id))
        return false;
    return with_DeleteProperty(cx, obj, id, rval, strict);
}

static JSBool
with_DeleteSpecial(JSContext *cx, JSObject *obj, SpecialId sid, Value *rval, JSBool strict)
{
    return with_DeleteProperty(cx, obj, SPECIALID_TO_JSID(sid), rval, strict);
}

static JSBool
with_Enumerate(JSContext *cx, JSObject *obj, JSIterateOp enum_op,
               Value *statep, jsid *idp)
{
    return obj->getProto()->enumerate(cx, enum_op, statep, idp);
}

static JSType
with_TypeOf(JSContext *cx, JSObject *obj)
{
    return JSTYPE_OBJECT;
}

static JSObject *
with_ThisObject(JSContext *cx, JSObject *obj)
{
    return obj->getWithThis();
}

Class js::WithClass = {
    "With",
    JSCLASS_HAS_PRIVATE | JSCLASS_HAS_RESERVED_SLOTS(3) | JSCLASS_IS_ANONYMOUS,
    JS_PropertyStub,         /* addProperty */
    JS_PropertyStub,         /* delProperty */
    JS_PropertyStub,         /* getProperty */
    JS_StrictPropertyStub,   /* setProperty */
    JS_EnumerateStub,
    JS_ResolveStub,
    JS_ConvertStub,
    NULL,                    /* finalize */
    NULL,                    /* reserved    */
    NULL,                    /* checkAccess */
    NULL,                    /* call        */
    NULL,                    /* construct   */
    NULL,                    /* xdrObject   */
    NULL,                    /* hasInstance */
    NULL,                    /* trace       */
    JS_NULL_CLASS_EXT,
    {
        with_LookupGeneric,
        with_LookupProperty,
        with_LookupElement,
        with_LookupSpecial,
        NULL,             /* defineGeneric */
        NULL,             /* defineProperty */
        NULL,             /* defineElement */
        NULL,             /* defineSpecial */
        with_GetGeneric,
        with_GetProperty,
        with_GetElement,
        with_GetSpecial,
        with_SetProperty,
        with_SetProperty,
        with_SetElement,
        with_SetSpecial,
        with_GetAttributes,
        with_GetAttributes,
        with_GetElementAttributes,
        with_GetSpecialAttributes,
        with_SetAttributes,
        with_SetAttributes,
        with_SetElementAttributes,
        with_SetSpecialAttributes,
        with_DeleteProperty,
        with_DeleteProperty,
        with_DeleteElement,
        with_DeleteSpecial,
        with_Enumerate,
        with_TypeOf,
        NULL,             /* fix   */
        with_ThisObject,
        NULL,             /* clear */
    }
};

JS_REQUIRES_STACK JSObject *
js_NewWithObject(JSContext *cx, JSObject *proto, JSObject *parent, jsint depth)
{
    JSObject *obj;

    TypeObject *type = proto->getNewType(cx);
    if (!type)
        return NULL;

    obj = js_NewGCObject(cx, FINALIZE_OBJECT4);
    if (!obj)
        return NULL;

    StackFrame *priv = js_FloatingFrameIfGenerator(cx, cx->fp());

    obj->init(cx, type);

    Shape *emptyWithShape = BaseShape::lookupInitialShape(cx, &WithClass,
                                                          parent->getGlobal(),
                                                          FINALIZE_OBJECT4);
    if (!emptyWithShape)
        return NULL;

    obj->setInitialPropertyInfallible(emptyWithShape);
    OBJ_SET_BLOCK_DEPTH(cx, obj, depth);

    obj->setScopeChain(parent);
    obj->setPrivate(priv);

    AutoObjectRooter tvr(cx, obj);
    JSObject *thisp = proto->thisObject(cx);
    if (!thisp)
        return NULL;

    assertSameCompartment(cx, obj, thisp);

    obj->setWithThis(thisp);
    return obj;
}

JSObject *
js_NewBlockObject(JSContext *cx)
{
    /*
     * Null obj's proto slot so that Object.prototype.* does not pollute block
     * scopes and to give the block object its own scope.
     */
    JSObject *blockObj = js_NewGCObject(cx, FINALIZE_OBJECT4);
    if (!blockObj)
        return NULL;

    types::TypeObject *type = cx->compartment->getEmptyType(cx);
    if (!type)
        return NULL;

    Shape *emptyBlockShape = BaseShape::lookupInitialShape(cx, &BlockClass, NULL,
                                                           FINALIZE_OBJECT4);
    if (!emptyBlockShape)
        return NULL;

    blockObj->init(cx, type);
    blockObj->setInitialPropertyInfallible(emptyBlockShape);

    return blockObj;
}

static const uint32 BLOCK_RESERVED_SLOTS = 2;

JSObject *
js_CloneBlockObject(JSContext *cx, JSObject *proto, StackFrame *fp)
{
    JS_ASSERT(proto->isStaticBlock());

    size_t count = OBJ_BLOCK_COUNT(cx, proto);

    TypeObject *type = proto->getNewType(cx);
    if (!type)
        return NULL;

    JSObject *clone = js_NewGCObject(cx, FINALIZE_OBJECT4);
    if (!clone)
        return NULL;

    StackFrame *priv = js_FloatingFrameIfGenerator(cx, fp);

    /* The caller sets parent on its own. */
    if (!clone->initClonedBlock(cx, type, priv))
        return NULL;

    JS_ASSERT(clone->slotSpan() >= count + BLOCK_RESERVED_SLOTS);

    clone->setSlot(JSSLOT_BLOCK_DEPTH, proto->getSlot(JSSLOT_BLOCK_DEPTH));

    JS_ASSERT(clone->isClonedBlock());
    return clone;
}

JS_REQUIRES_STACK JSBool
js_PutBlockObject(JSContext *cx, JSBool normalUnwind)
{
    StackFrame *const fp = cx->fp();
    JSObject *obj = &fp->scopeChain();
    JS_ASSERT(obj->isClonedBlock());
    JS_ASSERT(obj->getPrivate() == js_FloatingFrameIfGenerator(cx, cx->fp()));

    /* Block objects should have all reserved slots allocated early. */
    uintN count = OBJ_BLOCK_COUNT(cx, obj);
    JS_ASSERT(obj->slotSpan() >= JSSLOT_BLOCK_DEPTH + 1 + count);

    /* The block and its locals must be on the current stack for GC safety. */
    uintN depth = OBJ_BLOCK_DEPTH(cx, obj);
    JS_ASSERT(depth <= size_t(cx->regs().sp - fp->base()));
    JS_ASSERT(count <= size_t(cx->regs().sp - fp->base() - depth));

    /* See comments in CheckDestructuring from jsparse.cpp. */
    JS_ASSERT(count >= 1);

    if (normalUnwind) {
        uintN slot = JSSLOT_BLOCK_FIRST_FREE_SLOT;
        depth += fp->numFixed();
        obj->copySlotRange(slot, fp->slots() + depth, count);
    }

    /* We must clear the private slot even with errors. */
    obj->setPrivate(NULL);
    fp->setScopeChainNoCallObj(*obj->scopeChain());
    return normalUnwind;
}

static JSBool
block_getProperty(JSContext *cx, JSObject *obj, jsid id, Value *vp)
{
    /*
     * Block objects are never exposed to script, and the engine handles them
     * with care. So unlike other getters, this one can assert (rather than
     * check) certain invariants about obj.
     */
    JS_ASSERT(obj->isClonedBlock());
    uintN index = (uintN) JSID_TO_INT(id);
    JS_ASSERT(index < OBJ_BLOCK_COUNT(cx, obj));

    StackFrame *fp = (StackFrame *) obj->getPrivate();
    if (fp) {
        fp = js_LiveFrameIfGenerator(fp);
        index += fp->numFixed() + OBJ_BLOCK_DEPTH(cx, obj);
        JS_ASSERT(index < fp->numSlots());
        *vp = fp->slots()[index];
        return true;
    }

    /* Values are in slots immediately following the class-reserved ones. */
    JS_ASSERT(obj->getSlot(JSSLOT_FREE(&BlockClass) + index) == *vp);
    return true;
}

static JSBool
block_setProperty(JSContext *cx, JSObject *obj, jsid id, JSBool strict, Value *vp)
{
    JS_ASSERT(obj->isClonedBlock());
    uintN index = (uintN) JSID_TO_INT(id);
    JS_ASSERT(index < OBJ_BLOCK_COUNT(cx, obj));

    StackFrame *fp = (StackFrame *) obj->getPrivate();
    if (fp) {
        fp = js_LiveFrameIfGenerator(fp);
        index += fp->numFixed() + OBJ_BLOCK_DEPTH(cx, obj);
        JS_ASSERT(index < fp->numSlots());
        fp->slots()[index] = *vp;
        return true;
    }

    /*
     * The value in *vp will be written back to the slot in obj that was
     * allocated when this let binding was defined.
     */
    return true;
}

const Shape *
JSObject::defineBlockVariable(JSContext *cx, jsid id, intN index)
{
    JS_ASSERT(isStaticBlock());

    /*
     * Use JSPROP_ENUMERATE to aid the disassembler, and don't convert this
     * object to dictionary mode so that we can clone the block's shape later.
     */
    uint32 slot = JSSLOT_FREE(&BlockClass) + index;
    const Shape *shape = addProperty(cx, id,
                                     block_getProperty, block_setProperty,
                                     slot, JSPROP_ENUMERATE | JSPROP_PERMANENT,
                                     Shape::HAS_SHORTID, index,
                                     /* allowDictionary = */ false);
    if (!shape)
        return NULL;
    return shape;
}

JSBool
JSObject::nonNativeSetProperty(JSContext *cx, jsid id, js::Value *vp, JSBool strict)
{
    if (JS_UNLIKELY(watched())) {
        id = js_CheckForStringIndex(id);
        WatchpointMap *wpmap = cx->compartment->watchpointMap;
        if (wpmap && !wpmap->triggerWatchpoint(cx, this, id, vp))
            return false;
    }
    return getOps()->setProperty(cx, this, id, vp, strict);
}

JSBool
JSObject::nonNativeSetElement(JSContext *cx, uint32 index, js::Value *vp, JSBool strict)
{
    if (JS_UNLIKELY(watched())) {
        jsid id;
        if (!IndexToId(cx, index, &id))
            return false;
        JS_ASSERT(id == js_CheckForStringIndex(id));
        WatchpointMap *wpmap = cx->compartment->watchpointMap;
        if (wpmap && !wpmap->triggerWatchpoint(cx, this, id, vp))
            return false;
    }
    return getOps()->setElement(cx, this, index, vp, strict);
}

JS_FRIEND_API(bool)
JS_CopyPropertiesFrom(JSContext *cx, JSObject *target, JSObject *obj)
{
    // If we're not native, then we cannot copy properties.
    JS_ASSERT(target->isNative() == obj->isNative());
    if (!target->isNative())
        return true;

    AutoShapeVector shapes(cx);
    for (Shape::Range r(obj->lastProperty()); !r.empty(); r.popFront()) {
        if (!shapes.append(&r.front()))
            return false;
    }

    size_t n = shapes.length();
    while (n > 0) {
        const Shape *shape = shapes[--n];
        uintN attrs = shape->attributes();
        PropertyOp getter = shape->getter();
        if ((attrs & JSPROP_GETTER) && !cx->compartment->wrap(cx, &getter))
            return false;
        StrictPropertyOp setter = shape->setter();
        if ((attrs & JSPROP_SETTER) && !cx->compartment->wrap(cx, &setter))
            return false;
        Value v = shape->hasSlot() ? obj->getSlot(shape->slot()) : UndefinedValue();
        if (!cx->compartment->wrap(cx, &v))
            return false;
        if (!target->defineProperty(cx, shape->propid(), v, getter, setter, attrs))
            return false;
    }
    return true;
}

static bool
CopySlots(JSContext *cx, JSObject *from, JSObject *to)
{
    JS_ASSERT(!from->isNative() && !to->isNative());
    JS_ASSERT(from->getClass() == to->getClass());

    size_t n = 0;
    if (from->isWrapper() &&
        (Wrapper::wrapperHandler(from)->flags() & Wrapper::CROSS_COMPARTMENT)) {
        to->setSlot(0, from->getSlot(0));
        to->setSlot(1, from->getSlot(1));
        n = 2;
    }

    size_t span = JSCLASS_RESERVED_SLOTS(from->getClass());
    for (; n < span; ++n) {
        Value v = from->getSlot(n);
        if (!cx->compartment->wrap(cx, &v))
            return false;
        to->setSlot(n, v);
    }
    return true;
}

JS_FRIEND_API(JSObject *)
JS_CloneObject(JSContext *cx, JSObject *obj, JSObject *proto, JSObject *parent)
{
    /*
     * We can only clone native objects and proxies. Dense arrays are slowified if
     * we try to clone them.
     */
    if (!obj->isNative()) {
        if (obj->isDenseArray()) {
            if (!obj->makeDenseArraySlow(cx))
                return NULL;
        } else if (!obj->isProxy()) {
            JS_ReportErrorNumber(cx, js_GetErrorMessage, NULL,
                                 JSMSG_CANT_CLONE_OBJECT);
            return NULL;
        }
    }
    JSObject *clone = NewObject<WithProto::Given>(cx, obj->getClass(), proto, parent, obj->getAllocKind());
    if (!clone)
        return NULL;
    if (obj->isNative()) {
        if (clone->isFunction() && (obj->compartment() != clone->compartment())) {
            JS_ReportErrorNumber(cx, js_GetErrorMessage, NULL,
                                 JSMSG_CANT_CLONE_OBJECT);
            return NULL;
        }

        if (obj->hasPrivate())
            clone->setPrivate(obj->getPrivate());
    } else {
        JS_ASSERT(obj->isProxy());
        if (!CopySlots(cx, obj, clone))
            return NULL;
    }

    return clone;
}

struct JSObject::TradeGutsReserved {
    JSContext *cx;
    Vector<Value> avals;
    Vector<Value> bvals;
    int newafixed;
    int newbfixed;
    Shape *newashape;
    Shape *newbshape;
    Value *newaslots;
    Value *newbslots;

    TradeGutsReserved(JSContext *cx)
        : cx(cx), avals(cx), bvals(cx),
          newafixed(0), newbfixed(0),
          newashape(NULL), newbshape(NULL),
          newaslots(NULL), newbslots(NULL)
    {}

    ~TradeGutsReserved()
    {
        if (newaslots)
            cx->free_(newaslots);
        if (newbslots)
            cx->free_(newbslots);
    }
};

bool
JSObject::ReserveForTradeGuts(JSContext *cx, JSObject *a, JSObject *b,
                              TradeGutsReserved &reserved)
{
    /*
     * When performing multiple swaps between objects which may have different
     * numbers of fixed slots, we reserve all space ahead of time so that the
     * swaps can be performed infallibly.
     */

    if (a->structSize() == b->structSize())
        return true;

    /*
     * If either object is native, it needs a new shape to preserve the
     * invariant that objects with the same shape have the same number of
     * inline slots. The fixed slots will be updated in place during TradeGuts.
     * Non-native objects need to be reshaped according to the new count.
     */
    if (a->isNative()) {
        if (!a->generateOwnShape(cx))
            return false;
    } else {
        reserved.newbshape = BaseShape::lookupInitialShape(cx, a->getClass(), a->getParent(),
                                                           b->getAllocKind());
        if (!reserved.newbshape)
            return false;
    }
    if (b->isNative()) {
        if (!b->generateOwnShape(cx))
            return false;
    } else {
        reserved.newashape = BaseShape::lookupInitialShape(cx, b->getClass(), b->getParent(),
                                                           a->getAllocKind());
        if (!reserved.newashape)
            return false;
    }

    /* The avals/bvals vectors hold all original values from the objects. */

    if (!reserved.avals.reserve(a->slotSpan()))
        return false;
    if (!reserved.bvals.reserve(b->slotSpan()))
        return false;

    JS_ASSERT(a->elements == emptyObjectElements);
    JS_ASSERT(b->elements == emptyObjectElements);

    /*
     * The newafixed/newbfixed hold the number of fixed slots in the objects
     * after the swap. Adjust these counts according to whether the objects
     * use their last fixed slot for storing private data.
     */

    reserved.newafixed = a->numFixedSlots();
    reserved.newbfixed = b->numFixedSlots();

    if (a->hasPrivate()) {
        reserved.newafixed++;
        reserved.newbfixed--;
    }
    if (b->hasPrivate()) {
        reserved.newbfixed++;
        reserved.newafixed--;
    }

    JS_ASSERT(reserved.newafixed >= 0);
    JS_ASSERT(reserved.newbfixed >= 0);

    /*
     * The newaslots/newbslots arrays hold any dynamic slots for the objects
     * if they do not have enough fixed slots to accomodate the slots in the
     * other object.
     */

    unsigned adynamic = dynamicSlotsCount(reserved.newafixed, b->slotSpan());
    unsigned bdynamic = dynamicSlotsCount(reserved.newbfixed, a->slotSpan());

    if (adynamic) {
        reserved.newaslots = (Value *) cx->malloc_(sizeof(Value) * adynamic);
        if (!reserved.newaslots)
            return false;
        Debug_SetValueRangeToCrashOnTouch(reserved.newaslots, adynamic);
    }
    if (bdynamic) {
        reserved.newbslots = (Value *) cx->malloc_(sizeof(Value) * bdynamic);
        if (!reserved.newbslots)
            return false;
        Debug_SetValueRangeToCrashOnTouch(reserved.newbslots, bdynamic);
    }

    return true;
}

void
JSObject::TradeGuts(JSContext *cx, JSObject *a, JSObject *b, TradeGutsReserved &reserved)
{
    JS_ASSERT(a->compartment() == b->compartment());
    JS_ASSERT(a->isFunction() == b->isFunction());

    /* Don't try to swap a JSFunction for a plain function JSObject. */
    JS_ASSERT_IF(a->isFunction(), a->structSize() == b->structSize());

    /*
     * Regexp guts are more complicated -- we would need to migrate the
     * refcounted JIT code blob for them across compartments instead of just
     * swapping guts.
     */
    JS_ASSERT(!a->isRegExp() && !b->isRegExp());

    /*
     * Callers should not try to swap dense arrays or ArrayBuffer objects,
     * these use a different slot representation from other objects.
     */
    JS_ASSERT(!a->isDenseArray() && !b->isDenseArray());
    JS_ASSERT(!a->isArrayBuffer() && !b->isArrayBuffer());

    /* Trade the guts of the objects. */
    const size_t size = a->structSize();
    if (size == b->structSize()) {
        /*
         * If the objects are the same size, then we make no assumptions about
         * whether they have dynamically allocated slots and instead just copy
         * them over wholesale.
         */
        char tmp[tl::Max<sizeof(JSFunction), sizeof(JSObject_Slots16)>::result];
        JS_ASSERT(size <= sizeof(tmp));

        memcpy(tmp, a, size);
        memcpy(a, b, size);
        memcpy(b, tmp, size);
    } else {
        /*
         * If the objects are of differing sizes, use the space we reserved
         * earlier to save the slots from each object and then copy them into
         * the new layout for the other object.
         */

        unsigned acap = a->slotSpan();
        unsigned bcap = b->slotSpan();

        for (size_t i = 0; i < acap; i++)
            reserved.avals.infallibleAppend(a->getSlot(i));

        for (size_t i = 0; i < bcap; i++)
            reserved.bvals.infallibleAppend(b->getSlot(i));

        /* Done with the dynamic slots. */
        if (a->hasDynamicSlots())
            cx->free_(a->slots);
        if (b->hasDynamicSlots())
            cx->free_(b->slots);

        void *apriv = a->hasPrivate() ? a->getPrivate() : NULL;
        void *bpriv = b->hasPrivate() ? b->getPrivate() : NULL;

        JSObject tmp;
        memcpy(&tmp, a, sizeof tmp);
        memcpy(a, b, sizeof tmp);
        memcpy(b, &tmp, sizeof tmp);

        if (a->isNative())
            a->shape_->setNumFixedSlots(reserved.newafixed);
        else
            a->shape_ = reserved.newashape;

        a->slots = reserved.newaslots;
        a->copySlotRange(0, reserved.bvals.begin(), bcap);
        if (a->hasPrivate())
            a->setPrivate(bpriv);

        if (b->isNative())
            b->shape_->setNumFixedSlots(reserved.newbfixed);
        else
            b->shape_ = reserved.newbshape;

        b->slots = reserved.newbslots;
        b->copySlotRange(0, reserved.avals.begin(), acap);
        if (b->hasPrivate())
            b->setPrivate(apriv);

        /* Make sure the destructor for reserved doesn't free the slots. */
        reserved.newaslots = NULL;
        reserved.newbslots = NULL;
    }
}

/*
 * Use this method with extreme caution. It trades the guts of two objects and updates
 * scope ownership. This operation is not thread-safe, just as fast array to slow array
 * transitions are inherently not thread-safe. Don't perform a swap operation on objects
 * shared across threads or, or bad things will happen. You have been warned.
 */
bool
JSObject::swap(JSContext *cx, JSObject *other)
{
    if (this->compartment() == other->compartment()) {
        TradeGutsReserved reserved(cx);
        if (!ReserveForTradeGuts(cx, this, other, reserved))
            return false;
        TradeGuts(cx, this, other, reserved);
        return true;
    }

    JSObject *thisClone;
    JSObject *otherClone;
    {
        AutoCompartment ac(cx, other);
        if (!ac.enter())
            return false;
        thisClone = JS_CloneObject(cx, this, other->getProto(), other->getParent());
        if (!thisClone || !JS_CopyPropertiesFrom(cx, thisClone, this))
            return false;
    }
    {
        AutoCompartment ac(cx, this);
        if (!ac.enter())
            return false;
        otherClone = JS_CloneObject(cx, other, other->getProto(), other->getParent());
        if (!otherClone || !JS_CopyPropertiesFrom(cx, otherClone, other))
            return false;
    }

    TradeGutsReserved reservedThis(cx);
    TradeGutsReserved reservedOther(cx);

    if (!ReserveForTradeGuts(cx, this, otherClone, reservedThis) ||
        !ReserveForTradeGuts(cx, other, thisClone, reservedOther)) {
        return false;
    }

    TradeGuts(cx, this, otherClone, reservedThis);
    TradeGuts(cx, other, thisClone, reservedOther);

    return true;
}

#if JS_HAS_XDR

#define NO_PARENT_INDEX ((uint32)-1)

uint32
FindObjectIndex(JSObjectArray *array, JSObject *obj)
{
    size_t i;

    if (array) {
        i = array->length;
        do {

            if (array->vector[--i] == obj)
                return i;
        } while (i != 0);
    }

    return NO_PARENT_INDEX;
}

JSBool
js_XDRBlockObject(JSXDRState *xdr, JSObject **objp)
{
    JSContext *cx;
    uint32 parentId;
    JSObject *obj, *parent;
    uintN depth, count;
    uint32 depthAndCount;
    const Shape *shape;

    cx = xdr->cx;
#ifdef __GNUC__
    obj = NULL;         /* quell GCC overwarning */
#endif

    if (xdr->mode == JSXDR_ENCODE) {
        obj = *objp;
        parent = obj->getStaticBlockScopeChain();
        parentId = JSScript::isValidOffset(xdr->script->objectsOffset)
                   ? FindObjectIndex(xdr->script->objects(), parent)
                   : NO_PARENT_INDEX;
        depth = (uint16)OBJ_BLOCK_DEPTH(cx, obj);
        count = (uint16)OBJ_BLOCK_COUNT(cx, obj);
        depthAndCount = (uint32)(depth << 16) | count;
    }
#ifdef __GNUC__ /* suppress bogus gcc warnings */
    else count = 0;
#endif

    /* First, XDR the parent atomid. */
    if (!JS_XDRUint32(xdr, &parentId))
        return JS_FALSE;

    if (xdr->mode == JSXDR_DECODE) {
        obj = js_NewBlockObject(cx);
        if (!obj)
            return JS_FALSE;
        *objp = obj;

        /*
         * If there's a parent id, then get the parent out of our script's
         * object array. We know that we XDR block object in outer-to-inner
         * order, which means that getting the parent now will work.
         */
        if (parentId != NO_PARENT_INDEX) {
            parent = xdr->script->getObject(parentId);
            obj->setScopeChain(parent);
        }
    }

    AutoObjectRooter tvr(cx, obj);

    if (!JS_XDRUint32(xdr, &depthAndCount))
        return false;

    if (xdr->mode == JSXDR_DECODE) {
        depth = (uint16)(depthAndCount >> 16);
        count = (uint16)depthAndCount;
        obj->setSlot(JSSLOT_BLOCK_DEPTH, Value(Int32Value(depth)));

        /*
         * XDR the block object's properties. We know that there are 'count'
         * properties to XDR, stored as id/shortid pairs.
         */
        for (uintN i = 0; i < count; i++) {
            JSAtom *atom;

            /* XDR the real id. */
            if (!js_XDRAtom(xdr, &atom))
                return false;

            if (!obj->defineBlockVariable(cx, ATOM_TO_JSID(atom), i))
                return false;
        }
    } else {
        AutoShapeVector shapes(cx);
        shapes.growBy(count);

        for (Shape::Range r(obj->lastProperty()); !r.empty(); r.popFront()) {
            shape = &r.front();
            shapes[shape->shortid()] = shape;
        }

        /*
         * XDR the block object's properties. We know that there are 'count'
         * properties to XDR, stored as id/shortid pairs.
         */
        for (uintN i = 0; i < count; i++) {
            shape = shapes[i];
            JS_ASSERT(shape->getter() == block_getProperty);

            jsid propid = shape->propid();
            JS_ASSERT(JSID_IS_ATOM(propid));
            JSAtom *atom = JSID_TO_ATOM(propid);

#ifdef DEBUG
            uint16 shortid = uint16(shape->shortid());
            JS_ASSERT(shortid == i);
#endif

            /* XDR the real id. */
            if (!js_XDRAtom(xdr, &atom))
                return false;
        }
    }
    return true;
}

#endif

Class js::BlockClass = {
    "Block",
    JSCLASS_HAS_PRIVATE |
    JSCLASS_HAS_RESERVED_SLOTS(BLOCK_RESERVED_SLOTS) |
    JSCLASS_IS_ANONYMOUS,
    JS_PropertyStub,         /* addProperty */
    JS_PropertyStub,         /* delProperty */
    JS_PropertyStub,         /* getProperty */
    JS_StrictPropertyStub,   /* setProperty */
    JS_EnumerateStub,
    JS_ResolveStub,
    JS_ConvertStub
};

static bool
DefineStandardSlot(JSContext *cx, JSObject *obj, JSProtoKey key, JSAtom *atom,
                   const Value &v, uint32 attrs, bool &named)
{
    jsid id = ATOM_TO_JSID(atom);

    if (key != JSProto_Null) {
        /*
         * Initializing an actual standard class on a global object. If the
         * property is not yet present, force it into a new one bound to a
         * reserved slot. Otherwise, go through the normal property path.
         */
        JS_ASSERT(obj->isGlobal());
        JS_ASSERT(obj->isNative());

        const Shape *shape = obj->nativeLookup(cx, id);
        if (!shape) {
            uint32 slot = 2 * JSProto_LIMIT + key;
            if (!js_SetReservedSlot(cx, obj, slot, v))
                return false;
            if (!obj->addProperty(cx, id, JS_PropertyStub, JS_StrictPropertyStub, slot, attrs, 0, 0))
                return false;
            AddTypePropertyId(cx, obj, id, v);

            named = true;
            return true;
        }
    }

    named = obj->defineProperty(cx, id, v, JS_PropertyStub, JS_StrictPropertyStub, attrs);
    return named;
}

namespace js {

static bool
SetClassObject(JSContext *cx, JSObject *obj, JSProtoKey key, JSObject *cobj, JSObject *proto)
{
    JS_ASSERT(!obj->getParent());
    if (!obj->isGlobal())
        return true;

    return js_SetReservedSlot(cx, obj, key, ObjectOrNullValue(cobj)) &&
           js_SetReservedSlot(cx, obj, JSProto_LIMIT + key, ObjectOrNullValue(proto));
}

static void
ClearClassObject(JSContext *cx, JSObject *obj, JSProtoKey key)
{
    JS_ASSERT(!obj->getParent());
    if (!obj->isGlobal())
        return;

    obj->setSlot(key, UndefinedValue());
    obj->setSlot(JSProto_LIMIT + key, UndefinedValue());
}

JSObject *
DefineConstructorAndPrototype(JSContext *cx, JSObject *obj, JSProtoKey key, JSAtom *atom,
                              JSObject *protoProto, Class *clasp,
                              Native constructor, uintN nargs,
                              JSPropertySpec *ps, JSFunctionSpec *fs,
                              JSPropertySpec *static_ps, JSFunctionSpec *static_fs,
                              JSObject **ctorp)
{
    /*
     * Create a prototype object for this class.
     *
     * FIXME: lazy standard (built-in) class initialization and even older
     * eager boostrapping code rely on all of these properties:
     *
     * 1. NewObject attempting to compute a default prototype object when
     *    passed null for proto; and
     *
     * 2. NewObject tolerating no default prototype (null proto slot value)
     *    due to this js_InitClass call coming from js_InitFunctionClass on an
     *    otherwise-uninitialized global.
     *
     * 3. NewObject allocating a JSFunction-sized GC-thing when clasp is
     *    &FunctionClass, not a JSObject-sized (smaller) GC-thing.
     *
     * The JS_NewObjectForGivenProto and JS_NewObject APIs also allow clasp to
     * be &FunctionClass (we could break compatibility easily). But fixing
     * (3) is not enough without addressing the bootstrapping dependency on (1)
     * and (2).
     */

    /*
     * Create the prototype object.  (GlobalObject::createBlankPrototype isn't
     * used because it parents the prototype object to the global and because
     * it uses WithProto::Given.  FIXME: Undo dependencies on this parentage
     * [which already needs to happen for bug 638316], figure out nicer
     * semantics for null-protoProto, and use createBlankPrototype.)
     */
    JSObject *proto = NewObject<WithProto::Class>(cx, clasp, protoProto, obj);
    if (!proto)
        return NULL;

    if (!proto->setSingletonType(cx))
        return NULL;

    if (clasp == &ArrayClass && !proto->makeDenseArraySlow(cx))
        return NULL;

    TypeObject *type = proto->getNewType(cx);
    if (!type || !type->getEmptyShape(cx, proto->getClass(), FINALIZE_OBJECT0))
        return NULL;

    /* After this point, control must exit via label bad or out. */
    JSObject *ctor;
    bool named = false;
    bool cached = false;
    if (!constructor) {
        /*
         * Lacking a constructor, name the prototype (e.g., Math) unless this
         * class (a) is anonymous, i.e. for internal use only; (b) the class
         * of obj (the global object) is has a reserved slot indexed by key;
         * and (c) key is not the null key.
         */
        if (!(clasp->flags & JSCLASS_IS_ANONYMOUS) || !obj->isGlobal() || key == JSProto_Null) {
            uint32 attrs = (clasp->flags & JSCLASS_IS_ANONYMOUS)
                           ? JSPROP_READONLY | JSPROP_PERMANENT
                           : 0;
            if (!DefineStandardSlot(cx, obj, key, atom, ObjectValue(*proto), attrs, named))
                goto bad;
        }

        ctor = proto;
    } else {
        /*
         * Create the constructor, not using GlobalObject::createConstructor
         * because the constructor currently must have |obj| as its parent.
         * (FIXME: remove this dependency on the exact identity of the parent,
         * perhaps as part of bug 638316.)
         */
        JSFunction *fun =
            js_NewFunction(cx, NULL, constructor, nargs, JSFUN_CONSTRUCTOR, obj, atom);
        if (!fun)
            goto bad;
        fun->setConstructorClass(clasp);

        /*
         * Set the class object early for standard class constructors. Type
         * inference may need to access these, and js_GetClassPrototype will
         * fail if it tries to do a reentrant reconstruction of the class.
         */
        if (key != JSProto_Null && !(clasp->flags & JSCLASS_CONSTRUCT_PROTOTYPE)) {
            if (!SetClassObject(cx, obj, key, fun, proto))
                goto bad;
            cached = true;
        }

        AutoValueRooter tvr2(cx, ObjectValue(*fun));
        if (!DefineStandardSlot(cx, obj, key, atom, tvr2.value(), 0, named))
            goto bad;

        /*
         * Optionally construct the prototype object, before the class has
         * been fully initialized.  Allow the ctor to replace proto with a
         * different object, as is done for operator new -- and as at least
         * XML support requires.
         */
        ctor = fun;
        if (clasp->flags & JSCLASS_CONSTRUCT_PROTOTYPE) {
            Value rval;
            if (!InvokeConstructorWithGivenThis(cx, proto, ObjectOrNullValue(ctor),
                                                0, NULL, &rval)) {
                goto bad;
            }
            if (rval.isObject() && &rval.toObject() != proto)
                proto = &rval.toObject();
        }

        if (!LinkConstructorAndPrototype(cx, ctor, proto))
            goto bad;

        /* Bootstrap Function.prototype (see also JS_InitStandardClasses). */
        if (ctor->getClass() == clasp && !ctor->splicePrototype(cx, proto))
            goto bad;
    }

    if (!DefinePropertiesAndBrand(cx, proto, ps, fs) ||
        (ctor != proto && !DefinePropertiesAndBrand(cx, ctor, static_ps, static_fs)))
    {
        goto bad;
    }

    if (clasp->flags & (JSCLASS_FREEZE_PROTO|JSCLASS_FREEZE_CTOR)) {
        JS_ASSERT_IF(ctor == proto, !(clasp->flags & JSCLASS_FREEZE_CTOR));
        if (proto && (clasp->flags & JSCLASS_FREEZE_PROTO) && !proto->freeze(cx))
            goto bad;
        if (ctor && (clasp->flags & JSCLASS_FREEZE_CTOR) && !ctor->freeze(cx))
            goto bad;
    }

    /* If this is a standard class, cache its prototype. */
    if (!cached && key != JSProto_Null && !SetClassObject(cx, obj, key, ctor, proto))
        goto bad;

    if (ctorp)
        *ctorp = ctor;
    return proto;

bad:
    if (named) {
        Value rval;
        obj->deleteProperty(cx, ATOM_TO_JSID(atom), &rval, false);
    }
    if (cached)
        ClearClassObject(cx, obj, key);
    return NULL;
}

/*
 * Lazy standard classes need a way to indicate if they have been initialized.
 * Otherwise, when we delete them, we might accidentally recreate them via a
 * lazy initialization. We use the presence of a ctor or proto in the
 * globalObject's slot to indicate that they've been constructed, but this only
 * works for classes which have a proto and ctor. Classes which don't have one
 * can call MarkStandardClassInitializedNoProto(), and we can always check
 * whether a class is initialized by calling IsStandardClassResolved().
 */
bool
IsStandardClassResolved(JSObject *obj, js::Class *clasp)
{
    JSProtoKey key = JSCLASS_CACHED_PROTO_KEY(clasp);

    /* If the constructor is undefined, then it hasn't been initialized. */
    return (obj->getReservedSlot(key) != UndefinedValue());
}

void
MarkStandardClassInitializedNoProto(JSObject* obj, js::Class *clasp)
{
    JSProtoKey key = JSCLASS_CACHED_PROTO_KEY(clasp);

    /*
     * We use True so that it's obvious what we're doing (instead of, say,
     * Null, which might be miscontrued as an error in setting Undefined).
     */
    if (obj->getReservedSlot(key) == UndefinedValue())
        obj->setSlot(key, BooleanValue(true));
}

}

JSObject *
js_InitClass(JSContext *cx, JSObject *obj, JSObject *protoProto,
             Class *clasp, Native constructor, uintN nargs,
             JSPropertySpec *ps, JSFunctionSpec *fs,
             JSPropertySpec *static_ps, JSFunctionSpec *static_fs,
             JSObject **ctorp)
{
    JSAtom *atom = js_Atomize(cx, clasp->name, strlen(clasp->name));
    if (!atom)
        return NULL;

    /*
     * All instances of the class will inherit properties from the prototype
     * object we are about to create (in DefineConstructorAndPrototype), which
     * in turn will inherit from protoProto.
     *
     * When initializing a standard class (other than Object), if protoProto is
     * null, default to the Object prototype object. The engine's internal uses
     * of js_InitClass depend on this nicety. Note that in
     * js_InitFunctionAndObjectClasses, we specially hack the resolving table
     * and then depend on js_GetClassPrototype here leaving protoProto NULL and
     * returning true.
     */
    JSProtoKey key = JSCLASS_CACHED_PROTO_KEY(clasp);
    if (key != JSProto_Null &&
        !protoProto &&
        !js_GetClassPrototype(cx, obj, JSProto_Object, &protoProto)) {
        return NULL;
    }

    return DefineConstructorAndPrototype(cx, obj, key, atom, protoProto, clasp, constructor, nargs,
                                         ps, fs, static_ps, static_fs, ctorp);
}

void
JSObject::copySlotRange(size_t start, const Value *vector, size_t length)
{
    JS_ASSERT(!isDenseArray());
    JS_ASSERT(slotInRange(start + length, /* sentinelAllowed = */ true));
    size_t fixed = numFixedSlots();
    if (start < fixed) {
        if (start + length < fixed) {
            memcpy(fixedSlots() + start, vector, length * sizeof(Value));
        } else {
            size_t localCopy = fixed - start;
            memcpy(fixedSlots() + start, vector, localCopy * sizeof(Value));
            memcpy(slots, vector + localCopy, (length - localCopy) * sizeof(Value));
        }
    } else {
        memcpy(slots + start - fixed, vector, length * sizeof(Value));
    }
}

inline void
JSObject::clearSlotRange(size_t start, size_t length)
{
    JS_ASSERT(!isDenseArray());
    JS_ASSERT(slotInRange(start + length, /* sentinelAllowed = */ true));
    size_t fixed = numFixedSlots();
    if (start < fixed) {
        if (start + length < fixed) {
            ClearValueRange(fixedSlots() + start, length);
        } else {
            size_t localClear = fixed - start;
            ClearValueRange(fixedSlots() + start, localClear);
            ClearValueRange(slots, length - localClear);
        }
    } else {
        ClearValueRange(slots + start - fixed, length);
    }
}

inline void
JSObject::invalidateSlotRange(size_t start, size_t length)
{
#ifdef DEBUG
    JS_ASSERT(!isDenseArray());

    size_t fixed = numFixedSlots();
    size_t numSlots = fixed + numDynamicSlots();

    /* Make sure we don't invalidate slots in memory that has been released. */
    JS_ASSERT(start <= numSlots);
    if (start + length > numSlots)
        length = numSlots - start;

    JS_ASSERT(slotInRange(start + length, /* sentinelAllowed = */ true));
    if (start < fixed) {
        if (start + length < fixed) {
            Debug_SetValueRangeToCrashOnTouch(fixedSlots() + start, length);
        } else {
            size_t localClear = fixed - start;
            Debug_SetValueRangeToCrashOnTouch(fixedSlots() + start, localClear);
            Debug_SetValueRangeToCrashOnTouch(slots, length - localClear);
        }
    } else {
        Debug_SetValueRangeToCrashOnTouch(slots + start - fixed, length);
    }
#endif /* DEBUG */
}

inline void
JSObject::updateSlotsForSpan(size_t oldSpan, size_t newSpan)
{
    JS_ASSERT(oldSpan != newSpan);

    if (newSpan == oldSpan + 1) {
        setSlot(oldSpan, UndefinedValue());
        return;
    }

    if (oldSpan < newSpan)
        clearSlotRange(oldSpan, newSpan - oldSpan);
    else
        invalidateSlotRange(newSpan, oldSpan - newSpan);
}

#ifdef DEBUG
size_t
JSObject::numFixedSlotsFromAllocationKind(Class *clasp) const
{
    /*
     * For checking that the fixed slot information in a shape is consistent
     * with the allocation kind of this object.
     */
    gc::AllocKind kind = getAllocKind();
    size_t slots = gc::GetGCKindSlots(kind);
    if (clasp->flags & JSCLASS_HAS_PRIVATE) {
        JS_ASSERT(slots > 0);
        slots--;
    }
    return slots;
}
#endif

bool
JSObject::setInitialProperty(JSContext *cx, const js::Shape *shape)
{
    JS_ASSERT(isNewborn());
    JS_ASSERT(shape->compartment() == compartment());
    JS_ASSERT(!shape->inDictionary());
    JS_ASSERT(numFixedSlotsFromAllocationKind(shape->getObjectClass()) == shape->numFixedSlots());

    size_t span = shape->slotSpan();

    if (span) {
        size_t count = dynamicSlotsCount(shape->numFixedSlots(), span);
        if (count && !growSlots(cx, 0, count))
            return false;
    }

    shape_ = const_cast<js::Shape *>(shape);
    if (hasPrivate())
        setPrivate(NULL);

    if (span)
        updateSlotsForSpan(0, span);

    return true;
}

void
JSObject::setInitialPropertyInfallible(const js::Shape *shape)
{
    JS_ASSERT(isNewborn());
    JS_ASSERT(shape->compartment() == compartment());
    JS_ASSERT(!shape->inDictionary());
    JS_ASSERT(numFixedSlotsFromAllocationKind(shape->getObjectClass()) == shape->numFixedSlots());
    JS_ASSERT_IF(shape->getObjectClass()->ext.equality && !hasSingletonType(),
                 type()->hasAnyFlags(js::types::OBJECT_FLAG_SPECIAL_EQUALITY));

    JS_ASSERT(dynamicSlotsCount(shape->numFixedSlots(), shape->slotSpan()) == 0);

    shape_ = const_cast<js::Shape *>(shape);
    if (hasPrivate())
        setPrivate(NULL);

    size_t span = shape->slotSpan();
    if (span)
        updateSlotsForSpan(0, span);
}

bool
JSObject::setLastProperty(JSContext *cx, const js::Shape *shape)
{
    JS_ASSERT(!isNewborn());
    JS_ASSERT(!inDictionaryMode());
    JS_ASSERT(!shape->inDictionary());
    JS_ASSERT(shape->compartment() == compartment());
    JS_ASSERT(shape->numFixedSlots() == numFixedSlots());

    size_t oldSpan = lastProperty()->slotSpan();
    size_t newSpan = shape->slotSpan();

    if (oldSpan == newSpan) {
        shape_ = const_cast<js::Shape *>(shape);
        return true;
    }

    size_t oldCount = dynamicSlotsCount(numFixedSlots(), oldSpan);
    size_t newCount = dynamicSlotsCount(numFixedSlots(), newSpan);
    if (!changeSlots(cx, oldCount, newCount))
        return false;

    shape_ = const_cast<js::Shape *>(shape);
    updateSlotsForSpan(oldSpan, newSpan);

    return true;
}

bool
JSObject::setSlotSpan(JSContext *cx, uint32 span)
{
    JS_ASSERT(inDictionaryMode());
    js::BaseShape *base = lastProperty()->base();

    size_t oldSpan = base->slotSpan();

    if (oldSpan == span)
        return true;

    size_t oldCount = dynamicSlotsCount(numFixedSlots(), oldSpan);
    size_t newCount = dynamicSlotsCount(numFixedSlots(), span);
    if (!changeSlots(cx, oldCount, newCount))
        return false;

    base->setSlotSpan(span);
    updateSlotsForSpan(oldSpan, span);

    return true;
}

bool
JSObject::growSlots(JSContext *cx, uint32 oldCount, uint32 newCount)
{
    JS_ASSERT(newCount > oldCount);
    JS_ASSERT(newCount >= SLOT_CAPACITY_MIN);
    JS_ASSERT_IF(!isNewborn(), !isDenseArray());

    /*
     * Slots are only allocated for call objects when new properties are
     * added to them, which can only happen while the call is still on the
     * stack (and an eval, DEFFUN, etc. happens). We thus do not need to
     * worry about updating any active outer function args/vars.
     */
    JS_ASSERT_IF(!isNewborn() && isCall(), asCall().maybeStackFrame() != NULL);

    /*
     * Slot capacities are determined by the span of allocated objects. Due to
     * the limited number of bits to store shape slots, object growth is
     * throttled well before the slot capacity can overflow.
     */
    JS_ASSERT(newCount < NELEMENTS_LIMIT);

    size_t oldSize = Probes::objectResizeActive() ? slotsAndStructSize() : 0;
    size_t newSize = oldSize + (newCount - oldCount) * sizeof(Value);

    if (!oldCount) {
        slots = (Value *) cx->malloc_(newCount * sizeof(Value));
        if (!slots)
            return false;
        Debug_SetValueRangeToCrashOnTouch(slots, newCount);
        if (Probes::objectResizeActive())
            Probes::resizeObject(cx, this, oldSize, newSize);
        return true;
    }

    Value *tmpslots = (Value*) cx->realloc_(slots, oldCount * sizeof(Value),
                                            newCount * sizeof(Value));
    if (!tmpslots)
        return false;  /* Leave slots at its old size. */

    bool changed = slots != tmpslots;
    slots = tmpslots;

    Debug_SetValueRangeToCrashOnTouch(slots + oldCount, newCount - oldCount);

    /* Changes in the slots of global objects can trigger recompilation. */
    if (changed && isGlobal())
        types::MarkObjectStateChange(cx, this);

    if (Probes::objectResizeActive())
        Probes::resizeObject(cx, this, oldSize, newSize);

    return true;
}

void
JSObject::shrinkSlots(JSContext *cx, uint32 oldCount, uint32 newCount)
{
    JS_ASSERT(newCount < oldCount);
    JS_ASSERT(!isDenseArray());

    /*
     * Refuse to shrink slots for call objects. This only happens in a very
     * obscure situation (deleting names introduced by a direct 'eval') and
     * allowing the slots pointer to change may require updating pointers in
     * the function's active args/vars information.
     */
    if (isCall())
        return;

    size_t oldSize = Probes::objectResizeActive() ? slotsAndStructSize() : 0;
    size_t newSize = oldSize - (oldCount - newCount) * sizeof(Value);

    if (newCount == 0) {
        cx->free_(slots);
        slots = NULL;
        if (Probes::objectResizeActive())
            Probes::resizeObject(cx, this, oldSize, newSize);
        return;
    }

    JS_ASSERT(newCount >= SLOT_CAPACITY_MIN);

    Value *tmpslots = (Value*) cx->realloc_(slots, newCount * sizeof(Value));
    if (!tmpslots)
        return;  /* Leave slots at its old size. */

    bool changed = slots != tmpslots;
    slots = tmpslots;

    /* Watch for changes in global object slots, as for growSlots. */
    if (changed && isGlobal())
        types::MarkObjectStateChange(cx, this);

    if (Probes::objectResizeActive())
        Probes::resizeObject(cx, this, oldSize, newSize);
}

bool
JSObject::growElements(JSContext *cx, uintN newcap)
{
    JS_ASSERT(isDenseArray());

    /*
     * When an object with CAPACITY_DOUBLING_MAX or fewer elements needs to
     * grow, double its capacity, to add N elements in amortized O(N) time.
     *
     * Above this limit, grow by 12.5% each time. Speed is still amortized
     * O(N), with a higher constant factor, and we waste less space.
     */
    static const size_t CAPACITY_DOUBLING_MAX = 1024 * 1024;
    static const size_t CAPACITY_CHUNK = CAPACITY_DOUBLING_MAX / sizeof(Value);

    uint32 oldcap = getDenseArrayCapacity();
    JS_ASSERT(oldcap <= newcap);

    size_t oldSize = Probes::objectResizeActive() ? slotsAndStructSize() : 0;

    uint32 nextsize = (oldcap <= CAPACITY_DOUBLING_MAX)
                    ? oldcap * 2
                    : oldcap + (oldcap >> 3);

    uint32 actualCapacity = JS_MAX(newcap, nextsize);
    if (actualCapacity >= CAPACITY_CHUNK)
        actualCapacity = JS_ROUNDUP(actualCapacity, CAPACITY_CHUNK);
    else if (actualCapacity < SLOT_CAPACITY_MIN)
        actualCapacity = SLOT_CAPACITY_MIN;

    /* Don't let nelements get close to wrapping around uint32. */
    if (actualCapacity >= NELEMENTS_LIMIT || actualCapacity < oldcap || actualCapacity < newcap) {
        JS_ReportOutOfMemory(cx);
        return false;
    }

    JS_STATIC_ASSERT(sizeof(ObjectElements) == 2 * sizeof(js::Value));

    uint32 initlen = getDenseArrayInitializedLength();

    ObjectElements *tmpheader;
    if (hasDynamicElements()) {
        tmpheader = (ObjectElements *)
            cx->realloc_(getElementsHeader(), (oldcap + 2) * sizeof(Value),
                         (actualCapacity + 2) * sizeof(Value));
        if (!tmpheader)
            return false;  /* Leave elements as its old size. */
    } else {
        tmpheader = (ObjectElements *) cx->malloc_((actualCapacity + 2) * sizeof(Value));
        if (!tmpheader)
            return false;  /* Ditto. */
        memcpy(tmpheader, getElementsHeader(), (initlen + 2) * sizeof(Value));
    }

    tmpheader->capacity = actualCapacity;
    elements = tmpheader->elements();

    Debug_SetValueRangeToCrashOnTouch(elements + initlen, actualCapacity - initlen);

    if (Probes::objectResizeActive())
        Probes::resizeObject(cx, this, oldSize, slotsAndStructSize());

    return true;
}

void
JSObject::shrinkElements(JSContext *cx, uintN newcap)
{
    JS_ASSERT(isDenseArray());

    uint32 oldcap = getDenseArrayCapacity();
    JS_ASSERT(newcap <= oldcap);

    size_t oldSize = Probes::objectResizeActive() ? slotsAndStructSize() : 0;

    /* Don't shrink elements below the minimum capacity. */
    if (oldcap <= SLOT_CAPACITY_MIN || !hasDynamicElements())
        return;

    newcap = Max(newcap, SLOT_CAPACITY_MIN);

    JS_STATIC_ASSERT(sizeof(ObjectElements) == 2 * sizeof(js::Value));

    ObjectElements *tmpheader = (ObjectElements *)
        cx->realloc_(getElementsHeader(), (newcap + 2) * sizeof(Value));
    if (!tmpheader)
        return;  /* Leave elements at its old size. */

    tmpheader->capacity = newcap;
    elements = tmpheader->elements();

    if (Probes::objectResizeActive())
        Probes::resizeObject(cx, this, oldSize, slotsAndStructSize());
}

#ifdef DEBUG
bool
JSObject::slotInRange(uintN slot, bool sentinelAllowed) const
{
    size_t capacity = numFixedSlots() + numDynamicSlots();
    if (sentinelAllowed)
        return slot <= capacity;
    return slot < capacity;
}
#endif /* DEBUG */

static JSObject *
js_InitNullClass(JSContext *cx, JSObject *obj)
{
    JS_ASSERT(0);
    return NULL;
}

#define JS_PROTO(name,code,init) extern JSObject *init(JSContext *, JSObject *);
#include "jsproto.tbl"
#undef JS_PROTO

static JSObjectOp lazy_prototype_init[JSProto_LIMIT] = {
#define JS_PROTO(name,code,init) init,
#include "jsproto.tbl"
#undef JS_PROTO
};

namespace js {

bool
SetProto(JSContext *cx, JSObject *obj, JSObject *proto, bool checkForCycles)
{
    JS_ASSERT_IF(!checkForCycles, obj != proto);
    JS_ASSERT(obj->isExtensible());

    if (proto && proto->isXML()) {
        JS_ReportErrorNumber(cx, js_GetErrorMessage, NULL, JSMSG_XML_PROTO_FORBIDDEN);
        return false;
    }

    /*
     * Regenerate shapes for all of the scopes along the old prototype chain,
     * in case any entries were filled by looking up through obj.
     */
    JSObject *oldproto = obj;
    while (oldproto && oldproto->isNative()) {
        if (!oldproto->protoShapeChange(cx))
            return false;
        oldproto = oldproto->getProto();
    }

    if (checkForCycles) {
        for (JSObject *obj2 = proto; obj2; obj2 = obj2->getProto()) {
            if (obj2 == obj) {
                JS_ReportErrorNumber(cx, js_GetErrorMessage, NULL, JSMSG_CYCLIC_VALUE,
                                     js_proto_str);
                return false;
            }
        }
    }

    if (obj->hasSingletonType()) {
        /*
         * Just splice the prototype, but mark the properties as unknown for
         * consistent behavior.
         */
        if (!obj->splicePrototype(cx, proto))
            return false;
        MarkTypeObjectUnknownProperties(cx, obj->type());
        return true;
    }

    TypeObject *type = proto
        ? proto->getNewType(cx, NULL, /* markUnknown = */ true)
        : cx->compartment->getEmptyType(cx);
    if (!type)
        return false;

    /*
     * Setting __proto__ on an object that has escaped and may be referenced by
     * other heap objects can only be done if the properties of both objects
     * are unknown. Type sets containing this object will contain the original
     * type but not the new type of the object, so we need to go and scan the
     * entire compartment for type sets which have these objects and mark them
     * as containing generic objects.
     */
    MarkTypeObjectUnknownProperties(cx, obj->type(), true);
    MarkTypeObjectUnknownProperties(cx, type, true);

    obj->setType(type);
    return true;
}

}

JSBool
js_GetClassObject(JSContext *cx, JSObject *obj, JSProtoKey key,
                  JSObject **objp)
{
    obj = obj->getGlobal();
    if (!obj->isGlobal()) {
        *objp = NULL;
        return true;
    }

    Value v = obj->getReservedSlot(key);
    if (v.isObject()) {
        *objp = &v.toObject();
        return true;
    }

    AutoResolving resolving(cx, obj, ATOM_TO_JSID(cx->runtime->atomState.classAtoms[key]));
    if (resolving.alreadyStarted()) {
        /* Already caching id in obj -- suppress recursion. */
        *objp = NULL;
        return true;
    }

    JSObject *cobj = NULL;
    if (JSObjectOp init = lazy_prototype_init[key]) {
        if (!init(cx, obj))
            return false;
        v = obj->getReservedSlot(key);
        if (v.isObject())
            cobj = &v.toObject();
    }

    *objp = cobj;
    return true;
}

JSBool
js_FindClassObject(JSContext *cx, JSObject *start, JSProtoKey protoKey,
                   Value *vp, Class *clasp)
{
    StackFrame *fp;
    JSObject *obj, *cobj, *pobj;
    jsid id;
    JSProperty *prop;
    const Shape *shape;

    /*
     * Find the global object. Use cx->fp() directly to avoid falling off
     * trace; all JIT-elided stack frames have the same global object as
     * cx->fp().
     */
    VOUCH_DOES_NOT_REQUIRE_STACK();
    if (!start && (fp = cx->maybefp()) != NULL)
        start = &fp->scopeChain();

    if (start) {
        obj = start->getGlobal();
    } else {
        obj = cx->globalObject;
        if (!obj) {
            vp->setUndefined();
            return true;
        }
    }

    OBJ_TO_INNER_OBJECT(cx, obj);
    if (!obj)
        return false;

    if (protoKey != JSProto_Null) {
        JS_ASSERT(JSProto_Null < protoKey);
        JS_ASSERT(protoKey < JSProto_LIMIT);
        if (!js_GetClassObject(cx, obj, protoKey, &cobj))
            return false;
        if (cobj) {
            vp->setObject(*cobj);
            return JS_TRUE;
        }
        id = ATOM_TO_JSID(cx->runtime->atomState.classAtoms[protoKey]);
    } else {
        JSAtom *atom = js_Atomize(cx, clasp->name, strlen(clasp->name));
        if (!atom)
            return false;
        id = ATOM_TO_JSID(atom);
    }

    JS_ASSERT(obj->isNative());
    if (!LookupPropertyWithFlags(cx, obj, id, JSRESOLVE_CLASSNAME, &pobj, &prop))
        return false;
    Value v = UndefinedValue();
    if (prop && pobj->isNative()) {
        shape = (Shape *) prop;
        if (pobj->containsSlot(shape->slot())) {
            v = pobj->nativeGetSlot(shape->slot());
            if (v.isPrimitive())
                v.setUndefined();
        }
    }
    *vp = v;
    return true;
}

JSObject *
js_ConstructObject(JSContext *cx, Class *clasp, JSObject *proto, JSObject *parent,
                   uintN argc, Value *argv)
{
    AutoArrayRooter argtvr(cx, argc, argv);

    JSProtoKey protoKey = GetClassProtoKey(clasp);

    /* Protect constructor in case a crazy getter for .prototype uproots it. */
    AutoValueRooter tvr(cx);
    if (!js_FindClassObject(cx, parent, protoKey, tvr.addr(), clasp))
        return NULL;

    const Value &cval = tvr.value();
    if (tvr.value().isPrimitive()) {
        js_ReportIsNotFunction(cx, tvr.addr(), JSV2F_CONSTRUCT | JSV2F_SEARCH_STACK);
        return NULL;
    }

    /*
     * If proto is NULL, set it to Constructor.prototype, just like JSOP_NEW
     * does, likewise for the new object's parent.
     */
    JSObject *ctor = &cval.toObject();
    if (!parent)
        parent = ctor->getParent();
    if (!proto) {
        Value rval;
        if (!ctor->getProperty(cx, cx->runtime->atomState.classPrototypeAtom, &rval))
            return NULL;
        if (rval.isObjectOrNull())
            proto = rval.toObjectOrNull();
    }

    JSObject *obj = NewObject<WithProto::Class>(cx, clasp, proto, parent);
    if (!obj)
        return NULL;

    MarkTypeObjectUnknownProperties(cx, obj->type());

    Value rval;
    if (!InvokeConstructorWithGivenThis(cx, obj, cval, argc, argv, &rval))
        return NULL;

    if (rval.isPrimitive())
        return obj;

    /*
     * If the instance's class differs from what was requested, throw a type
     * error.  If the given class has both the JSCLASS_HAS_PRIVATE and the
     * JSCLASS_CONSTRUCT_PROTOTYPE flags, and the instance does not have its
     * private data set at this point, then the constructor was replaced and
     * we should throw a type error.
     */
    obj = &rval.toObject();
    if (obj->getClass() != clasp ||
        (!(~clasp->flags & (JSCLASS_HAS_PRIVATE |
                            JSCLASS_CONSTRUCT_PROTOTYPE)) &&
         !obj->getPrivate())) {
        JS_ReportErrorNumber(cx, js_GetErrorMessage, NULL,
                             JSMSG_WRONG_CONSTRUCTOR, clasp->name);
        return NULL;
    }
    return obj;
}

bool
JSObject::allocSlot(JSContext *cx, uint32 *slotp)
{
    uint32 slot = slotSpan();
    JS_ASSERT(slot >= JSSLOT_FREE(getClass()));

    /*
     * If this object is in dictionary mode, try to pull a free slot from the
     * property table's slot-number freelist.
     */
    if (inDictionaryMode()) {
        PropertyTable &table = lastProperty()->table();
        uint32 last = table.freelist;
        if (last != SHAPE_INVALID_SLOT) {
#ifdef DEBUG
            JS_ASSERT(last < slot);
            uint32 next = getSlot(last).toPrivateUint32();
            JS_ASSERT_IF(next != SHAPE_INVALID_SLOT, next < slot);
#endif

            *slotp = last;

            const Value &vref = getSlot(last);
            table.freelist = vref.toPrivateUint32();
            setSlot(last, UndefinedValue());
            return true;
        }
    }

    if (slot >= SHAPE_MAXIMUM_SLOT) {
        js_ReportOutOfMemory(cx);
        return false;
    }

    *slotp = slot;

    if (inDictionaryMode() && !setSlotSpan(cx, slot + 1))
        return false;

    return true;
}

void
JSObject::freeSlot(JSContext *cx, uint32 slot)
{
    JS_ASSERT(slot < slotSpan());

    if (inDictionaryMode()) {
        uint32 &last = lastProperty()->table().freelist;

        /* Can't afford to check the whole freelist, but let's check the head. */
        JS_ASSERT_IF(last != SHAPE_INVALID_SLOT, last < slotSpan() && last != slot);

        /*
         * Place all freed slots other than reserved slots (bug 595230) on the
         * dictionary's free list.
         */
        if (JSSLOT_FREE(getClass()) <= slot) {
            JS_ASSERT_IF(last != SHAPE_INVALID_SLOT, last < slotSpan());
            setSlot(slot, PrivateUint32Value(last));
            last = slot;
            return;
        }
    }
    setSlot(slot, UndefinedValue());
}

static bool
PurgeProtoChain(JSContext *cx, JSObject *obj, jsid id)
{
    const Shape *shape;

    while (obj) {
        if (!obj->isNative()) {
            obj = obj->getProto();
            continue;
        }
        shape = obj->nativeLookup(cx, id);
        if (shape) {
            PCMETER(JS_PROPERTY_CACHE(cx).pcpurges++);
            if (!obj->shadowingShapeChange(cx, *shape))
                return false;

            if (obj->isGlobal()) {
                /*
                 * All scope chains end in a global object, so this will change
                 * the global shape. jstracer.cpp assumes that the global shape
                 * never changes on trace, so we must deep-bail here.
                 */
                LeaveTrace(cx);
            }
            return true;
        }
        obj = obj->getProto();
    }

    return true;
}

bool
js_PurgeScopeChainHelper(JSContext *cx, JSObject *obj, jsid id)
{
    JS_ASSERT(obj->isDelegate());
    PurgeProtoChain(cx, obj->getProto(), id);

    /*
     * We must purge the scope chain only for Call objects as they are the only
     * kind of cacheable non-global object that can gain properties after outer
     * properties with the same names have been cached or traced. Call objects
     * may gain such properties via eval introducing new vars; see bug 490364.
     */
    if (obj->isCall()) {
        while ((obj = obj->getParentOrScopeChain()) != NULL) {
            if (!PurgeProtoChain(cx, obj, id))
                return false;
        }
    }

    return true;
}

const Shape *
js_AddNativeProperty(JSContext *cx, JSObject *obj, jsid id,
                     PropertyOp getter, StrictPropertyOp setter, uint32 slot,
                     uintN attrs, uintN flags, intN shortid)
{
    JS_ASSERT(!(flags & Shape::METHOD));

    /* Convert string indices to integers if appropriate. */
    id = js_CheckForStringIndex(id);

    /*
     * Purge the property cache of now-shadowed id in obj's scope chain. Do
     * this optimistically (assuming no failure below) before locking obj, so
     * we can lock the shadowed scope.
     */
    if (!js_PurgeScopeChain(cx, obj, id))
        return NULL;

    return obj->putProperty(cx, id, getter, setter, slot, attrs, flags, shortid);
}

const Shape *
js_ChangeNativePropertyAttrs(JSContext *cx, JSObject *obj,
                             const Shape *shape, uintN attrs, uintN mask,
                             PropertyOp getter, StrictPropertyOp setter)
{
    /*
     * Check for freezing an object with shape-memoized methods here, on a
     * shape-by-shape basis.
     */
    if ((attrs & JSPROP_READONLY) && shape->isMethod()) {
        Value v = ObjectValue(*obj->nativeGetMethod(shape));

        shape = obj->methodReadBarrier(cx, *shape, &v);
        if (!shape)
            return NULL;
    }

    return obj->changeProperty(cx, shape, attrs, mask, getter, setter);
}

JSBool
js_DefineProperty(JSContext *cx, JSObject *obj, jsid id, const Value *value,
                  PropertyOp getter, StrictPropertyOp setter, uintN attrs)
{
    return !!DefineNativeProperty(cx, obj, id, *value, getter, setter, attrs, 0, 0);
}

JSBool
js_DefineElement(JSContext *cx, JSObject *obj, uint32 index, const Value *value,
                 PropertyOp getter, StrictPropertyOp setter, uintN attrs)
{
    jsid id;
    if (!IndexToId(cx, index, &id))
        return false;
    return !!DefineNativeProperty(cx, obj, id, *value, getter, setter, attrs, 0, 0);
}

/*
 * Backward compatibility requires allowing addProperty hooks to mutate the
 * nominal initial value of a slotful property, while GC safety wants that
 * value to be stored before the call-out through the hook.  Optimize to do
 * both while saving cycles for classes that stub their addProperty hook.
 */
static inline bool
CallAddPropertyHook(JSContext *cx, Class *clasp, JSObject *obj, const Shape *shape, Value *vp)
{
    if (clasp->addProperty != JS_PropertyStub) {
        Value nominal = *vp;

        if (!CallJSPropertyOp(cx, clasp->addProperty, obj, shape->propid(), vp))
            return false;
        if (*vp != nominal) {
            if (obj->containsSlot(shape->slot()))
                obj->nativeSetSlotWithType(cx, shape, *vp);
        }
    }
    return true;
}

namespace js {

const Shape *
DefineNativeProperty(JSContext *cx, JSObject *obj, jsid id, const Value &value,
                     PropertyOp getter, StrictPropertyOp setter, uintN attrs,
                     uintN flags, intN shortid, uintN defineHow /* = 0 */)
{
    JS_ASSERT((defineHow & ~(DNP_CACHE_RESULT | DNP_DONT_PURGE |
                             DNP_SET_METHOD | DNP_SKIP_TYPE)) == 0);
    LeaveTraceIfGlobalObject(cx, obj);

    /* Convert string indices to integers if appropriate. */
    id = js_CheckForStringIndex(id);

    /*
     * If defining a getter or setter, we must check for its counterpart and
     * update the attributes and property ops.  A getter or setter is really
     * only half of a property.
     */
    const Shape *shape = NULL;
    if (attrs & (JSPROP_GETTER | JSPROP_SETTER)) {
        JSObject *pobj;
        JSProperty *prop;

        /* Type information for getter/setter properties is unknown. */
        AddTypePropertyId(cx, obj, id, types::Type::UnknownType());
        MarkTypePropertyConfigured(cx, obj, id);

        /*
         * If we are defining a getter whose setter was already defined, or
         * vice versa, finish the job via obj->changeProperty, and refresh the
         * property cache line for (obj, id) to map shape.
         */
        if (!js_LookupProperty(cx, obj, id, &pobj, &prop))
            return NULL;
        if (prop && pobj == obj) {
            shape = (const Shape *) prop;
            if (shape->isAccessorDescriptor()) {
                shape = obj->changeProperty(cx, shape, attrs,
                                            JSPROP_GETTER | JSPROP_SETTER,
                                            (attrs & JSPROP_GETTER)
                                            ? getter
                                            : shape->getter(),
                                            (attrs & JSPROP_SETTER)
                                            ? setter
                                            : shape->setter());
                if (!shape)
                    return NULL;
            } else {
                shape = NULL;
            }
        }
    }

    /*
     * Purge the property cache of any properties named by id that are about
     * to be shadowed in obj's scope chain unless it is known a priori that it
     * is not possible. We do this before locking obj to avoid nesting locks.
     */
    if (!(defineHow & DNP_DONT_PURGE)) {
        if (!js_PurgeScopeChain(cx, obj, id))
            return NULL;
    }

    /* Use the object's class getter and setter by default. */
    Class *clasp = obj->getClass();
    if (!(defineHow & DNP_SET_METHOD)) {
        if (!getter && !(attrs & JSPROP_GETTER))
            getter = clasp->getProperty;
        if (!setter && !(attrs & JSPROP_SETTER))
            setter = clasp->setProperty;
    }

    if (((defineHow & DNP_SET_METHOD) || getter == JS_PropertyStub) &&
        !(defineHow & DNP_SKIP_TYPE)) {
        /*
         * Type information for normal native properties should reflect the
         * initial value of the property.
         */
        AddTypePropertyId(cx, obj, id, value);
        if (attrs & JSPROP_READONLY)
            MarkTypePropertyConfigured(cx, obj, id);
    }

    /*
     * Make a local copy of value, in case a method barrier needs to update the
     * value to define, and just so addProperty can mutate its inout parameter.
     */
    Value valueCopy = value;
    bool adding = false;

    if (!shape) {
        /* Add a new property, or replace an existing one of the same id. */
        if (defineHow & DNP_SET_METHOD) {
            JS_ASSERT(clasp == &ObjectClass);
            JS_ASSERT(IsFunctionObject(value));
            JS_ASSERT(!(attrs & (JSPROP_GETTER | JSPROP_SETTER)));
            JS_ASSERT(!getter && !setter);

            JSObject *funobj = &value.toObject();
            if (!funobj->toFunction()->isClonedMethod())
                flags |= Shape::METHOD;
        }

        if (const Shape *existingShape = obj->nativeLookup(cx, id)) {
            if (existingShape->hasSlot())
                AbortRecordingIfUnexpectedGlobalWrite(cx, obj, existingShape->slot());

            if (existingShape->isMethod() &&
                ObjectValue(*obj->nativeGetMethod(existingShape)) == valueCopy)
            {
                /*
                 * Redefining an existing shape-memoized method object without
                 * changing the property's value, perhaps to change attributes.
                 * Clone now via the method read barrier.
                 */
                if (!obj->methodReadBarrier(cx, *existingShape, &valueCopy))
                    return NULL;
            }
        } else {
            adding = true;
        }

        shape = obj->putProperty(cx, id, getter, setter, SHAPE_INVALID_SLOT,
                                 attrs, flags, shortid);
        if (!shape)
            return NULL;
    }

    /* Store valueCopy before calling addProperty, in case the latter GC's. */
    if (shape->hasSlot() && obj->containsSlot(shape->slot()))
        obj->nativeSetSlot(shape->slot(), valueCopy);

    /* XXXbe called with lock held */
    if (!CallAddPropertyHook(cx, clasp, obj, shape, &valueCopy)) {
        obj->removeProperty(cx, id);
        return NULL;
    }

    if (defineHow & DNP_CACHE_RESULT)
        JS_ASSERT_NOT_ON_TRACE(cx);
    return shape;
}

} /* namespace js */

/*
 * Call obj's resolve hook.
 *
 * cx, start, id, and flags are the parameters initially passed to the ongoing
 * lookup; objp and propp are its out parameters. obj is an object along
 * start's prototype chain.
 *
 * There are four possible outcomes:
 *
 *   - On failure, report an error or exception and return false.
 *
 *   - If we are already resolving a property of *curobjp, set *recursedp = true,
 *     and return true.
 *
 *   - If the resolve hook finds or defines the sought property, set *objp and
 *     *propp appropriately, set *recursedp = false, and return true.
 *
 *   - Otherwise no property was resolved. Set *propp = NULL and *recursedp = false
 *     and return true.
 */
static JSBool
CallResolveOp(JSContext *cx, JSObject *start, JSObject *obj, jsid id, uintN flags,
              JSObject **objp, JSProperty **propp, bool *recursedp)
{
    Class *clasp = obj->getClass();
    JSResolveOp resolve = clasp->resolve;

    /*
     * Avoid recursion on (obj, id) already being resolved on cx.
     *
     * Once we have successfully added an entry for (obj, key) to
     * cx->resolvingTable, control must go through cleanup: before
     * returning.  But note that JS_DHASH_ADD may find an existing
     * entry, in which case we bail to suppress runaway recursion.
     */
    AutoResolving resolving(cx, obj, id);
    if (resolving.alreadyStarted()) {
        /* Already resolving id in obj -- suppress recursion. */
        *recursedp = true;
        return true;
    }
    *recursedp = false;

    *propp = NULL;

    if (clasp->flags & JSCLASS_NEW_RESOLVE) {
        JSNewResolveOp newresolve = reinterpret_cast<JSNewResolveOp>(resolve);
        if (flags == RESOLVE_INFER)
            flags = js_InferFlags(cx, 0);
        JSObject *obj2 = (clasp->flags & JSCLASS_NEW_RESOLVE_GETS_START) ? start : NULL;
        if (!newresolve(cx, obj, id, flags, &obj2))
            return false;

        /*
         * We trust the new style resolve hook to set obj2 to NULL when
         * the id cannot be resolved. But, when obj2 is not null, we do
         * not assume that id must exist and do full nativeLookup for
         * compatibility.
         */
        if (!obj2)
            return true;

        if (!obj2->isNative()) {
            /* Whoops, newresolve handed back a foreign obj2. */
            JS_ASSERT(obj2 != obj);
            return obj2->lookupGeneric(cx, id, objp, propp);
        }
        obj = obj2;
    } else {
        if (!resolve(cx, obj, id))
            return false;
    }

    if (!obj->nativeEmpty()) {
        if (const Shape *shape = obj->nativeLookup(cx, id)) {
            *objp = obj;
            *propp = (JSProperty *) shape;
        }
    }

    return true;
}

static JS_ALWAYS_INLINE bool
LookupPropertyWithFlagsInline(JSContext *cx, JSObject *obj, jsid id, uintN flags,
                              JSObject **objp, JSProperty **propp)
{
    /* We should not get string indices which aren't already integers here. */
    JS_ASSERT(id == js_CheckForStringIndex(id));

    /* Search scopes starting with obj and following the prototype link. */
    JSObject *start = obj;
    while (true) {
        const Shape *shape = obj->nativeLookup(cx, id);
        if (shape) {
            *objp = obj;
            *propp = (JSProperty *) shape;
            return true;
        }

        /* Try obj's class resolve hook if id was not found in obj's scope. */
        if (obj->getClass()->resolve != JS_ResolveStub) {
            bool recursed;
            if (!CallResolveOp(cx, start, obj, id, flags, objp, propp, &recursed))
                return false;
            if (recursed)
                break;
            if (*propp) {
                /*
                 * For stats we do not recalculate protoIndex even if it was
                 * resolved on some other object.
                 */
                return true;
            }
        }

        JSObject *proto = obj->getProto();
        if (!proto)
            break;
        if (!proto->isNative()) {
            if (!proto->lookupGeneric(cx, id, objp, propp))
                return false;
#ifdef DEBUG
            /*
             * Non-native objects must have either non-native lookup results,
             * or else native results from the non-native's prototype chain.
             *
             * See StackFrame::getValidCalleeObject, where we depend on this
             * fact to force a prototype-delegated joined method accessed via
             * arguments.callee through the delegating |this| object's method
             * read barrier.
             */
            if (*propp && (*objp)->isNative()) {
                while ((proto = proto->getProto()) != *objp)
                    JS_ASSERT(proto);
            }
#endif
            return true;
        }

        obj = proto;
    }

    *objp = NULL;
    *propp = NULL;
    return true;
}

JS_FRIEND_API(JSBool)
js_LookupProperty(JSContext *cx, JSObject *obj, jsid id, JSObject **objp,
                  JSProperty **propp)
{
    /* Convert string indices to integers if appropriate. */
    id = js_CheckForStringIndex(id);

    return LookupPropertyWithFlagsInline(cx, obj, id, cx->resolveFlags, objp, propp);
}

JS_FRIEND_API(JSBool)
js_LookupElement(JSContext *cx, JSObject *obj, uint32 index, JSObject **objp, JSProperty **propp)
{
    jsid id;
    if (!IndexToId(cx, index, &id))
        return false;

    return LookupPropertyWithFlagsInline(cx, obj, id, cx->resolveFlags, objp, propp);
}

namespace js {

bool
LookupPropertyWithFlags(JSContext *cx, JSObject *obj, jsid id, uintN flags,
                        JSObject **objp, JSProperty **propp)
{
    /* Convert string indices to integers if appropriate. */
    id = js_CheckForStringIndex(id);

    return LookupPropertyWithFlagsInline(cx, obj, id, flags, objp, propp);
}

} /* namespace js */

PropertyCacheEntry *
js_FindPropertyHelper(JSContext *cx, jsid id, bool cacheResult, bool global,
                      JSObject **objp, JSObject **pobjp, JSProperty **propp)
{
    JSObject *scopeChain, *obj, *parent, *pobj;
    PropertyCacheEntry *entry;
    int scopeIndex;
    JSProperty *prop;

    JS_ASSERT_IF(cacheResult, !JS_ON_TRACE(cx));
    scopeChain = cx->stack.currentScriptedScopeChain();

    if (global) {
        /*
         * Skip along the scope chain to the enclosing global object. This is
         * used for GNAME opcodes where the bytecode emitter has determined a
         * name access must be on the global. It also insulates us from bugs
         * in the emitter: type inference will assume that GNAME opcodes are
         * accessing the global object, and the inferred behavior should match
         * the actual behavior even if the id could be found on the scope chain
         * before the global object.
         */
        scopeChain = scopeChain->getGlobal();
    }

    /* Scan entries on the scope chain that we can cache across. */
    entry = JS_NO_PROP_CACHE_FILL;
    obj = scopeChain;
    parent = obj->getParentOrScopeChain();
    for (scopeIndex = 0;
         parent
         ? IsCacheableNonGlobalScope(obj)
         : !obj->getOps()->lookupProperty;
         ++scopeIndex) {
        if (!LookupPropertyWithFlags(cx, obj, id, cx->resolveFlags, &pobj, &prop))
            return NULL;

        if (prop) {
#ifdef DEBUG
            if (parent) {
                JS_ASSERT(pobj->isNative());
                JS_ASSERT(pobj->getClass() == obj->getClass());
                if (obj->isBlock()) {
                    /*
                     * A block instance on the scope chain is immutable and
                     * shares its shape with the compile-time prototype. Thus
                     * we cannot find any property on the prototype.
                     */
                    JS_ASSERT(pobj->isClonedBlock());
                } else {
                    /* Call and DeclEnvClass objects have no prototypes. */
                    JS_ASSERT(!obj->getProto());
                }
                JS_ASSERT(pobj == obj);
            } else {
                JS_ASSERT(obj->isNative());
            }
#endif
            /*
             * We must check if pobj is native as a global object can have
             * non-native prototype.
             */
            if (cacheResult && pobj->isNative()) {
                entry = JS_PROPERTY_CACHE(cx).fill(cx, scopeChain, scopeIndex, pobj,
                                                   (Shape *) prop);
            }
            goto out;
        }

        if (!parent) {
            pobj = NULL;
            goto out;
        }
        obj = parent;
        parent = obj->getParentOrScopeChain();
    }

    for (;;) {
        if (!obj->lookupGeneric(cx, id, &pobj, &prop))
            return NULL;
        if (prop) {
            PCMETER(JS_PROPERTY_CACHE(cx).nofills++);
            goto out;
        }

        /*
         * We conservatively assume that a resolve hook could mutate the scope
         * chain during JSObject::lookupGeneric. So we read parent here again.
         */
        parent = obj->getParentOrScopeChain();
        if (!parent) {
            pobj = NULL;
            break;
        }
        obj = parent;
    }

  out:
    JS_ASSERT(!!pobj == !!prop);
    *objp = obj;
    *pobjp = pobj;
    *propp = prop;
    return entry;
}

/*
 * On return, if |*pobjp| is a native object, then |*propp| is a |Shape *|.
 * Otherwise, its type and meaning depends on the host object's implementation.
 */
JS_FRIEND_API(JSBool)
js_FindProperty(JSContext *cx, jsid id, bool global,
                JSObject **objp, JSObject **pobjp, JSProperty **propp)
{
    return !!js_FindPropertyHelper(cx, id, false, global, objp, pobjp, propp);
}

JSObject *
js_FindIdentifierBase(JSContext *cx, JSObject *scopeChain, jsid id)
{
    /*
     * This function should not be called for a global object or from the
     * trace and should have a valid cache entry for native scopeChain.
     */
    JS_ASSERT(!JS_ON_TRACE(cx));

    JSObject *obj = scopeChain;

    /*
     * Loop over cacheable objects on the scope chain until we find a
     * property. We also stop when we reach the global object skipping any
     * farther checks or lookups. For details see the JSOP_BINDNAME case of
     * js_Interpret.
     *
     * The test order here matters because IsCacheableNonGlobalScope
     * must not be passed a global object (i.e. one with null parent).
     */
    for (int scopeIndex = 0;
         obj->isGlobal() || IsCacheableNonGlobalScope(obj);
         scopeIndex++) {
        JSObject *pobj;
        JSProperty *prop;
        if (!LookupPropertyWithFlags(cx, obj, id, cx->resolveFlags, &pobj, &prop))
            return NULL;
        if (prop) {
            if (!pobj->isNative()) {
                JS_ASSERT(obj->isGlobal());
                return obj;
            }
            JS_ASSERT_IF(obj->isScope(), pobj->getClass() == obj->getClass());
            DebugOnly<PropertyCacheEntry*> entry =
                JS_PROPERTY_CACHE(cx).fill(cx, scopeChain, scopeIndex, pobj, (Shape *) prop);
            JS_ASSERT(entry);
            return obj;
        }

        JSObject *parent = obj->getParentOrScopeChain();
        if (!parent)
            return obj;
        obj = parent;
    }

    /* Loop until we find a property or reach the global object. */
    do {
        JSObject *pobj;
        JSProperty *prop;
        if (!obj->lookupGeneric(cx, id, &pobj, &prop))
            return NULL;
        if (prop)
            break;

        /*
         * We conservatively assume that a resolve hook could mutate the scope
         * chain during JSObject::lookupGeneric. So we must check if parent is
         * not null here even if it wasn't before the lookup.
         */
        JSObject *parent = obj->getParentOrScopeChain();
        if (!parent)
            break;
        obj = parent;
    } while (obj->isScope());
    return obj;
}

static JS_ALWAYS_INLINE JSBool
js_NativeGetInline(JSContext *cx, JSObject *receiver, JSObject *obj, JSObject *pobj,
                   const Shape *shape, uintN getHow, Value *vp)
{
    LeaveTraceIfGlobalObject(cx, pobj);

    int32 sample;

    JS_ASSERT(pobj->isNative());

    if (shape->hasSlot()) {
        *vp = pobj->nativeGetSlot(shape->slot());
        JS_ASSERT(!vp->isMagic());
        JS_ASSERT_IF(!pobj->hasSingletonType() && shape->hasDefaultGetterOrIsMethod(),
                     js::types::TypeHasProperty(cx, pobj->type(), shape->propid(), *vp));
    } else {
        vp->setUndefined();
    }
    if (shape->hasDefaultGetter())
        return true;

    if (JS_UNLIKELY(shape->isMethod()) && (getHow & JSGET_NO_METHOD_BARRIER))
        return true;

    jsbytecode *pc;
    JSScript *script = cx->stack.currentScript(&pc);
    if (script && script->hasAnalysis() && !cx->fp()->hasImacropc()) {
        analyze::Bytecode *code = script->analysis()->maybeCode(pc);
        if (code)
            code->accessGetter = true;
    }

    sample = cx->runtime->propertyRemovals;
    if (!shape->get(cx, receiver, obj, pobj, vp))
        return false;

    /* Update slotful shapes according to the value produced by the getter. */
    if (shape->hasSlot() && pobj->nativeContains(cx, *shape)) {
        /* Method shapes were removed by methodReadBarrier under shape->get(). */
        JS_ASSERT(!shape->isMethod());
        pobj->nativeSetSlot(shape->slot(), *vp);
    }

    return true;
}

JSBool
js_NativeGet(JSContext *cx, JSObject *obj, JSObject *pobj, const Shape *shape, uintN getHow,
             Value *vp)
{
    return js_NativeGetInline(cx, obj, obj, pobj, shape, getHow, vp);
}

JSBool
js_NativeSet(JSContext *cx, JSObject *obj, const Shape *shape, bool added, bool strict, Value *vp)
{
    LeaveTraceIfGlobalObject(cx, obj);

    AddTypePropertyId(cx, obj, shape->propid(), *vp);

    JS_ASSERT(obj->isNative());

    if (shape->hasSlot()) {
        uint32 slot = shape->slot();
        JS_ASSERT(obj->containsSlot(slot));

        /* If shape has a stub setter, just store *vp. */
        if (shape->hasDefaultSetter()) {
            if (!added) {
                AbortRecordingIfUnexpectedGlobalWrite(cx, obj, slot);

                if (shape->isMethod() && !obj->methodShapeChange(cx, *shape))
                    return false;
            }
            obj->nativeSetSlot(slot, *vp);
            return true;
        }
    } else {
        /*
         * Allow API consumers to create shared properties with stub setters.
         * Such properties effectively function as data descriptors which are
         * not writable, so attempting to set such a property should do nothing
         * or throw if we're in strict mode.
         */
        if (!shape->hasGetterValue() && shape->hasDefaultSetter())
            return js_ReportGetterOnlyAssignment(cx);
    }

    int32 sample = cx->runtime->propertyRemovals;
    if (!shape->set(cx, obj, strict, vp))
        return false;

    /*
     * Update any slot for the shape with the value produced by the setter,
     * unless the setter deleted the shape.
     */
    if (shape->hasSlot() &&
        (JS_LIKELY(cx->runtime->propertyRemovals == sample) ||
         obj->nativeContains(cx, *shape))) {
        if (!added)
            AbortRecordingIfUnexpectedGlobalWrite(cx, obj, shape->slot());
        obj->setSlot(shape->slot(), *vp);
    }

    return true;
}

static JS_ALWAYS_INLINE JSBool
js_GetPropertyHelperInline(JSContext *cx, JSObject *obj, JSObject *receiver, jsid id,
                           uint32 getHow, Value *vp)
{
    JSObject *aobj, *obj2;
    JSProperty *prop;
    const Shape *shape;

    JS_ASSERT_IF(getHow & JSGET_CACHE_RESULT, !JS_ON_TRACE(cx));

    /* Convert string indices to integers if appropriate. */
    id = js_CheckForStringIndex(id);

    aobj = js_GetProtoIfDenseArray(obj);
    /* This call site is hot -- use the always-inlined variant of LookupPropertyWithFlags(). */
    if (!LookupPropertyWithFlagsInline(cx, aobj, id, cx->resolveFlags, &obj2, &prop))
        return false;

    if (!prop) {
        vp->setUndefined();

        if (!CallJSPropertyOp(cx, obj->getClass()->getProperty, obj, id, vp))
            return JS_FALSE;

        PCMETER(getHow & JSGET_CACHE_RESULT && JS_PROPERTY_CACHE(cx).nofills++);

        /* Record non-undefined values produced by the class getter hook. */
        if (!vp->isUndefined())
            AddTypePropertyId(cx, obj, id, *vp);

        /*
         * Give a strict warning if foo.bar is evaluated by a script for an
         * object foo with no property named 'bar'.
         */
        jsbytecode *pc;
        if (vp->isUndefined() && ((pc = js_GetCurrentBytecodePC(cx)) != NULL)) {
            JSOp op;
            uintN flags;

            op = (JSOp) *pc;
            if (op == JSOP_TRAP) {
                JS_ASSERT_NOT_ON_TRACE(cx);
                op = JS_GetTrapOpcode(cx, cx->fp()->script(), pc);
            }
            if (op == JSOP_GETXPROP) {
                flags = JSREPORT_ERROR;
            } else {
                if (!cx->hasStrictOption() ||
                    cx->stack.currentScript()->warnedAboutUndefinedProp ||
                    (op != JSOP_GETPROP && op != JSOP_GETELEM) ||
                    js_CurrentPCIsInImacro(cx)) {
                    return JS_TRUE;
                }

                /*
                 * XXX do not warn about missing __iterator__ as the function
                 * may be called from JS_GetMethodById. See bug 355145.
                 */
                if (JSID_IS_ATOM(id, cx->runtime->atomState.iteratorAtom))
                    return JS_TRUE;

                /* Do not warn about tests like (obj[prop] == undefined). */
                if (cx->resolveFlags == RESOLVE_INFER) {
                    LeaveTrace(cx);
                    pc += js_CodeSpec[op].length;
                    if (Detecting(cx, pc))
                        return JS_TRUE;
                } else if (cx->resolveFlags & JSRESOLVE_DETECTING) {
                    return JS_TRUE;
                }

                flags = JSREPORT_WARNING | JSREPORT_STRICT;
                cx->stack.currentScript()->warnedAboutUndefinedProp = true;
            }

            /* Ok, bad undefined property reference: whine about it. */
            if (!js_ReportValueErrorFlags(cx, flags, JSMSG_UNDEFINED_PROP,
                                          JSDVG_IGNORE_STACK, IdToValue(id),
                                          NULL, NULL, NULL)) {
                return JS_FALSE;
            }
        }
        return JS_TRUE;
    }

    if (!obj2->isNative()) {
        return obj2->isProxy()
               ? Proxy::get(cx, obj2, receiver, id, vp)
               : obj2->getGeneric(cx, id, vp);
    }

    shape = (Shape *) prop;

    if (getHow & JSGET_CACHE_RESULT) {
        JS_ASSERT_NOT_ON_TRACE(cx);
        JS_PROPERTY_CACHE(cx).fill(cx, aobj, 0, obj2, shape);
    }

    /* This call site is hot -- use the always-inlined variant of js_NativeGet(). */
    if (!js_NativeGetInline(cx, receiver, obj, obj2, shape, getHow, vp))
        return JS_FALSE;

    return JS_TRUE;
}

JSBool
js_GetPropertyHelper(JSContext *cx, JSObject *obj, jsid id, uint32 getHow, Value *vp)
{
    return js_GetPropertyHelperInline(cx, obj, obj, id, getHow, vp);
}

JSBool
js_GetProperty(JSContext *cx, JSObject *obj, JSObject *receiver, jsid id, Value *vp)
{
    /* This call site is hot -- use the always-inlined variant of js_GetPropertyHelper(). */
    return js_GetPropertyHelperInline(cx, obj, receiver, id, JSGET_METHOD_BARRIER, vp);
}

JSBool
js_GetElement(JSContext *cx, JSObject *obj, JSObject *receiver, uint32 index, Value *vp)
{
    jsid id;
    if (!IndexToId(cx, index, &id))
        return false;

    /* This call site is hot -- use the always-inlined variant of js_GetPropertyHelper(). */
    return js_GetPropertyHelperInline(cx, obj, receiver, id, JSGET_METHOD_BARRIER, vp);
}

JSBool
js::GetPropertyDefault(JSContext *cx, JSObject *obj, jsid id, const Value &def, Value *vp)
{
    JSProperty *prop;
    JSObject *obj2;
    if (!LookupPropertyWithFlags(cx, obj, id, JSRESOLVE_QUALIFIED, &obj2, &prop))
        return false;

    if (!prop) {
        *vp = def;
        return true;
    }

    return js_GetProperty(cx, obj2, id, vp);
}

JSBool
js_GetMethod(JSContext *cx, JSObject *obj, jsid id, uintN getHow, Value *vp)
{
    JSAutoResolveFlags rf(cx, JSRESOLVE_QUALIFIED);

    GenericIdOp op = obj->getOps()->getGeneric;
    if (!op) {
#if JS_HAS_XML_SUPPORT
        JS_ASSERT(!obj->isXML());
#endif
        return js_GetPropertyHelper(cx, obj, id, getHow, vp);
    }
    JS_ASSERT_IF(getHow & JSGET_CACHE_RESULT, obj->isDenseArray());
#if JS_HAS_XML_SUPPORT
    if (obj->isXML())
        return js_GetXMLMethod(cx, obj, id, vp);
#endif
    return op(cx, obj, obj, id, vp);
}

JS_FRIEND_API(bool)
js::CheckUndeclaredVarAssignment(JSContext *cx, JSString *propname)
{
    StackFrame *const fp = js_GetTopStackFrame(cx, FRAME_EXPAND_ALL);
    if (!fp)
        return true;

    /* If neither cx nor the code is strict, then no check is needed. */
    if (!(fp->isScriptFrame() && fp->script()->strictModeCode) &&
        !cx->hasStrictOption()) {
        return true;
    }

    JSAutoByteString bytes(cx, propname);
    return !!bytes &&
           JS_ReportErrorFlagsAndNumber(cx,
                                        (JSREPORT_WARNING | JSREPORT_STRICT
                                         | JSREPORT_STRICT_MODE_ERROR),
                                        js_GetErrorMessage, NULL,
                                        JSMSG_UNDECLARED_VAR, bytes.ptr());
}

bool
JSObject::reportReadOnly(JSContext* cx, jsid id, uintN report)
{
    return js_ReportValueErrorFlags(cx, report, JSMSG_READ_ONLY,
                                    JSDVG_IGNORE_STACK, IdToValue(id), NULL,
                                    NULL, NULL);
}

bool
JSObject::reportNotConfigurable(JSContext* cx, jsid id, uintN report)
{
    return js_ReportValueErrorFlags(cx, report, JSMSG_CANT_DELETE,
                                    JSDVG_IGNORE_STACK, IdToValue(id), NULL,
                                    NULL, NULL);
}

bool
JSObject::reportNotExtensible(JSContext *cx, uintN report)
{
    return js_ReportValueErrorFlags(cx, report, JSMSG_OBJECT_NOT_EXTENSIBLE,
                                    JSDVG_IGNORE_STACK, ObjectValue(*this),
                                    NULL, NULL, NULL);
}

bool
JSObject::callMethod(JSContext *cx, jsid id, uintN argc, Value *argv, Value *vp)
{
    Value fval;
    return js_GetMethod(cx, this, id, JSGET_NO_METHOD_BARRIER, &fval) &&
           Invoke(cx, ObjectValue(*this), fval, argc, argv, vp);
}

static bool
CloneFunctionForSetMethod(JSContext *cx, Value *vp)
{
    JSFunction *fun = vp->toObject().toFunction();

    /* Clone the fun unless it already has been. */
    if (!fun->isClonedMethod()) {
        fun = CloneFunctionObject(cx, fun);
        if (!fun)
            return false;
        vp->setObject(*fun);
    }
    return true;
}

JSBool
js_SetPropertyHelper(JSContext *cx, JSObject *obj, jsid id, uintN defineHow,
                     Value *vp, JSBool strict)
{
    JSObject *pobj;
    JSProperty *prop;
    const Shape *shape;
    uintN attrs, flags;
    intN shortid;
    Class *clasp;
    PropertyOp getter;
    StrictPropertyOp setter;
    bool added;

    JS_ASSERT((defineHow & ~(DNP_CACHE_RESULT | DNP_SET_METHOD | DNP_UNQUALIFIED)) == 0);
    if (defineHow & DNP_CACHE_RESULT)
        JS_ASSERT_NOT_ON_TRACE(cx);

    /* Convert string indices to integers if appropriate. */
    id = js_CheckForStringIndex(id);

    if (JS_UNLIKELY(obj->watched())) {
        /* Fire watchpoints, if any. */
        WatchpointMap *wpmap = cx->compartment->watchpointMap;
        if (wpmap && !wpmap->triggerWatchpoint(cx, obj, id, vp))
            return false;

        /* A watchpoint handler may set *vp to a non-function value. */
        defineHow &= ~DNP_SET_METHOD;
    }

    if (!LookupPropertyWithFlags(cx, obj, id, cx->resolveFlags, &pobj, &prop))
        return false;
    if (prop) {
        if (!pobj->isNative()) {
            if (pobj->isProxy()) {
                AutoPropertyDescriptorRooter pd(cx);
                if (!Proxy::getPropertyDescriptor(cx, pobj, id, true, &pd))
                    return false;

                if ((pd.attrs & (JSPROP_SHARED | JSPROP_SHADOWABLE)) == JSPROP_SHARED) {
                    return !pd.setter ||
                           CallSetter(cx, obj, id, pd.setter, pd.attrs, pd.shortid, strict, vp);
                }

                if (pd.attrs & JSPROP_READONLY) {
                    if (strict)
                        return obj->reportReadOnly(cx, id);
                    if (cx->hasStrictOption())
                        return obj->reportReadOnly(cx, id, JSREPORT_STRICT | JSREPORT_WARNING);
                    return true;
                }
            }

            prop = NULL;
        }
    } else {
        /* We should never add properties to lexical blocks.  */
        JS_ASSERT(!obj->isBlock());

        if (!obj->getParent() &&
            (defineHow & DNP_UNQUALIFIED) &&
            !js::CheckUndeclaredVarAssignment(cx, JSID_TO_STRING(id))) {
            return JS_FALSE;
        }
    }
    shape = (Shape *) prop;

    /*
     * Now either shape is null, meaning id was not found in obj or one of its
     * prototypes; or shape is non-null, meaning id was found directly in pobj.
     */
    attrs = JSPROP_ENUMERATE;
    flags = 0;
    shortid = 0;
    clasp = obj->getClass();
    getter = clasp->getProperty;
    setter = clasp->setProperty;

    if (shape) {
        /* ES5 8.12.4 [[Put]] step 2. */
        if (shape->isAccessorDescriptor()) {
            if (shape->hasDefaultSetter())
                return js_ReportGetterOnlyAssignment(cx);
        } else {
            JS_ASSERT(shape->isDataDescriptor());

            if (!shape->writable()) {
                PCMETER((defineHow & JSDNP_CACHE_RESULT) && JS_PROPERTY_CACHE(cx).rofills++);

                /* Error in strict mode code, warn with strict option, otherwise do nothing. */
                if (strict)
                    return obj->reportReadOnly(cx, id);
                if (cx->hasStrictOption())
                    return obj->reportReadOnly(cx, id, JSREPORT_STRICT | JSREPORT_WARNING);
                return JS_TRUE;
            }
        }

        attrs = shape->attributes();
        if (pobj != obj) {
            /*
             * We found id in a prototype object: prepare to share or shadow.
             */
            if (!shape->shadowable()) {
                if (defineHow & DNP_SET_METHOD) {
                    JS_ASSERT(!shape->isMethod());
                    if (!CloneFunctionForSetMethod(cx, vp))
                        return false;
                }

                if (defineHow & DNP_CACHE_RESULT)
                    JS_PROPERTY_CACHE(cx).fill(cx, obj, 0, pobj, shape);

                if (shape->hasDefaultSetter() && !shape->hasGetterValue())
                    return JS_TRUE;

                return shape->set(cx, obj, strict, vp);
            }

            /*
             * Preserve attrs except JSPROP_SHARED, getter, and setter when
             * shadowing any property that has no slot (is shared). We must
             * clear the shared attribute for the shadowing shape so that the
             * property in obj that it defines has a slot to retain the value
             * being set, in case the setter simply cannot operate on instances
             * of obj's class by storing the value in some class-specific
             * location.
             *
             * A subset of slotless shared properties is the set of properties
             * with shortids, which must be preserved too. An old API requires
             * that the property's getter and setter receive the shortid, not
             * id, when they are called on the shadowing property that we are
             * about to create in obj.
             */
            if (!shape->hasSlot()) {
                defineHow &= ~DNP_SET_METHOD;
                if (shape->hasShortID()) {
                    flags = Shape::HAS_SHORTID;
                    shortid = shape->shortid();
                }
                attrs &= ~JSPROP_SHARED;
                getter = shape->getter();
                setter = shape->setter();
            } else {
                /* Restore attrs to the ECMA default for new properties. */
                attrs = JSPROP_ENUMERATE;
            }

            /*
             * Forget we found the proto-property now that we've copied any
             * needed member values.
             */
            shape = NULL;
        }

        if (shape && (defineHow & DNP_SET_METHOD)) {
            /*
             * JSOP_SETMETHOD is assigning to an existing own property. If it
             * is an identical method property, do nothing. Otherwise downgrade
             * to ordinary assignment. Either way, do not fill the property
             * cache, as the interpreter has no fast path for these unusual
             * cases.
             */
            if (shape->isMethod() && obj->nativeGetMethod(shape) == &vp->toObject())
                return true;
            shape = obj->methodShapeChange(cx, *shape);
            if (!shape)
                return false;
            if (!CloneFunctionForSetMethod(cx, vp))
                return false;
            return js_NativeSet(cx, obj, shape, false, strict, vp);
        }
    }

    added = false;
    if (!shape) {
        if (!obj->isExtensible()) {
            /* Error in strict mode code, warn with strict option, otherwise do nothing. */
            if (strict)
                return obj->reportNotExtensible(cx);
            if (cx->hasStrictOption())
                return obj->reportNotExtensible(cx, JSREPORT_STRICT | JSREPORT_WARNING);
            return JS_TRUE;
        }

        /*
         * Purge the property cache of now-shadowed id in obj's scope chain.
         * Do this early, before locking obj to avoid nesting locks.
         */
        if (!js_PurgeScopeChain(cx, obj, id))
            return JS_FALSE;

        /*
         * Check for Object class here to avoid defining a method on a class
         * with magic resolve, addProperty, getProperty, etc. hooks.
         */
        if ((defineHow & DNP_SET_METHOD) && obj->canHaveMethodBarrier()) {
            JS_ASSERT(IsFunctionObject(*vp));
            JS_ASSERT(!(attrs & (JSPROP_GETTER | JSPROP_SETTER)));

            JSObject *funobj = &vp->toObject();
            if (!funobj->toFunction()->isClonedMethod())
                flags |= Shape::METHOD;
        }

        shape = obj->putProperty(cx, id, getter, setter, SHAPE_INVALID_SLOT,
                                 attrs, flags, shortid);
        if (!shape)
            return JS_FALSE;

        if (defineHow & DNP_CACHE_RESULT)
            TRACE_1(AddProperty, obj);

        /*
         * Initialize the new property value (passed to setter) to undefined.
         * Note that we store before calling addProperty, to match the order
         * in DefineNativeProperty.
         */
        if (obj->containsSlot(shape->slot()))
            obj->nativeSetSlot(shape->slot(), UndefinedValue());

        /* XXXbe called with obj locked */
        if (!CallAddPropertyHook(cx, clasp, obj, shape, vp)) {
            obj->removeProperty(cx, id);
            return JS_FALSE;
        }
        added = true;
    }

    if ((defineHow & DNP_CACHE_RESULT) && !added)
        JS_PROPERTY_CACHE(cx).fill(cx, obj, 0, obj, shape);

    return js_NativeSet(cx, obj, shape, added, strict, vp);

#ifdef JS_TRACER
  error: // TRACE_1 jumps here in case of error.
    return JS_FALSE;
#endif
}

JSBool
js_SetElementHelper(JSContext *cx, JSObject *obj, uint32 index, uintN defineHow,
                    Value *vp, JSBool strict)
{
    jsid id;
    if (!IndexToId(cx, index, &id))
        return false;
    return js_SetPropertyHelper(cx, obj, id, defineHow, vp, strict);
}

JSBool
js_GetAttributes(JSContext *cx, JSObject *obj, jsid id, uintN *attrsp)
{
    JSProperty *prop;
    if (!js_LookupProperty(cx, obj, id, &obj, &prop))
        return false;
    if (!prop) {
        *attrsp = 0;
        return true;
    }
    if (!obj->isNative())
        return obj->getAttributes(cx, id, attrsp);

    const Shape *shape = (Shape *)prop;
    *attrsp = shape->attributes();
    return true;
}

JSBool
js_GetElementAttributes(JSContext *cx, JSObject *obj, uint32 index, uintN *attrsp)
{
    JSProperty *prop;
    if (!js_LookupElement(cx, obj, index, &obj, &prop))
        return false;
    if (!prop) {
        *attrsp = 0;
        return true;
    }
    if (!obj->isNative())
        return obj->getElementAttributes(cx, index, attrsp);

    const Shape *shape = (Shape *)prop;
    *attrsp = shape->attributes();
    return true;
}

JSBool
js_SetNativeAttributes(JSContext *cx, JSObject *obj, Shape *shape, uintN attrs)
{
    JS_ASSERT(obj->isNative());
    return !!js_ChangeNativePropertyAttrs(cx, obj, shape, attrs, 0,
                                          shape->getter(), shape->setter());
}

JSBool
js_SetAttributes(JSContext *cx, JSObject *obj, jsid id, uintN *attrsp)
{
    JSProperty *prop;
    if (!js_LookupProperty(cx, obj, id, &obj, &prop))
        return false;
    if (!prop)
        return true;
    return obj->isNative()
           ? js_SetNativeAttributes(cx, obj, (Shape *) prop, *attrsp)
           : obj->setAttributes(cx, id, attrsp);
}

JSBool
js_SetElementAttributes(JSContext *cx, JSObject *obj, uint32 index, uintN *attrsp)
{
    JSProperty *prop;
    if (!js_LookupElement(cx, obj, index, &obj, &prop))
        return false;
    if (!prop)
        return true;
    return obj->isNative()
           ? js_SetNativeAttributes(cx, obj, (Shape *) prop, *attrsp)
           : obj->setElementAttributes(cx, index, attrsp);
}

JSBool
js_DeleteProperty(JSContext *cx, JSObject *obj, jsid id, Value *rval, JSBool strict)
{
    JSObject *proto;
    JSProperty *prop;
    const Shape *shape;

    rval->setBoolean(true);

    /* Convert string indices to integers if appropriate. */
    id = js_CheckForStringIndex(id);

    if (!js_LookupProperty(cx, obj, id, &proto, &prop))
        return false;
    if (!prop || proto != obj) {
        /*
         * If no property, or the property comes from a prototype, call the
         * class's delProperty hook, passing rval as the result parameter.
         */
        return CallJSPropertyOp(cx, obj->getClass()->delProperty, obj, id, rval);
    }

    shape = (Shape *)prop;
    if (!shape->configurable()) {
        if (strict)
            return obj->reportNotConfigurable(cx, id);
        rval->setBoolean(false);
        return true;
    }

    if (!CallJSPropertyOp(cx, obj->getClass()->delProperty, obj, shape->getUserId(), rval))
        return false;
    if (rval->isFalse())
        return true;

    if (shape->hasSlot() && obj->containsSlot(shape->slot())) {
        const Value &v = obj->nativeGetSlot(shape->slot());
        GCPoke(cx, v);

        /*
         * Delete is rare enough that we can take the hit of checking for an
         * active cloned method function object that must be homed to a callee
         * slot on the active stack frame before this delete completes, in case
         * someone saved the clone and checks it against foo.caller for a foo
         * called from the active method.
         *
         * We do not check suspended frames. They can't be reached via caller,
         * so the only way they could have the method's joined function object
         * as callee is through an API abusage. We break any such edge case.
         */
        JSFunction *fun;
        if (IsFunctionObject(v, &fun) && fun->isClonedMethod()) {
            for (StackFrame *fp = cx->maybefp(); fp; fp = fp->prev()) {
                if (fp->isFunctionFrame() &&
                    fp->fun() == fun &&
                    fp->thisValue().isObject())
                {
                    JSObject *tmp = &fp->thisValue().toObject();
                    do {
                        if (tmp == obj) {
                            fp->overwriteCallee(*fun);
                            break;
                        }
                    } while ((tmp = tmp->getProto()) != NULL);
                }
            }
        }
    }

    return obj->removeProperty(cx, id) && js_SuppressDeletedProperty(cx, obj, id);
}

JSBool
js_DeleteElement(JSContext *cx, JSObject *obj, uint32 index, Value *rval, JSBool strict)
{
    jsid id;
    if (!IndexToId(cx, index, &id))
        return false;
    return js_DeleteProperty(cx, obj, id, rval, strict);
}

namespace js {

bool
HasDataProperty(JSContext *cx, JSObject *obj, jsid methodid, Value *vp)
{
    if (const Shape *shape = obj->nativeLookup(cx, methodid)) {
        if (shape->hasDefaultGetterOrIsMethod() && obj->containsSlot(shape->slot())) {
            *vp = obj->nativeGetSlot(shape->slot());
            return true;
        }
    }

    return false;
}

/*
 * Gets |obj[id]|.  If that value's not callable, returns true and stores a
 * non-primitive value in *vp.  If it's callable, calls it with no arguments
 * and |obj| as |this|, returning the result in *vp.
 *
 * This is a mini-abstraction for ES5 8.12.8 [[DefaultValue]], either steps 1-2
 * or steps 3-4.
 */
static bool
MaybeCallMethod(JSContext *cx, JSObject *obj, jsid id, Value *vp)
{
    if (!js_GetMethod(cx, obj, id, JSGET_NO_METHOD_BARRIER, vp))
        return false;
    if (!js_IsCallable(*vp)) {
        *vp = ObjectValue(*obj);
        return true;
    }
    return Invoke(cx, ObjectValue(*obj), *vp, 0, NULL, vp);
}

JSBool
DefaultValue(JSContext *cx, JSObject *obj, JSType hint, Value *vp)
{
    JS_ASSERT(hint == JSTYPE_NUMBER || hint == JSTYPE_STRING || hint == JSTYPE_VOID);
    JS_ASSERT(!obj->isXML());

    Class *clasp = obj->getClass();
    if (hint == JSTYPE_STRING) {
        /* Optimize (new String(...)).toString(). */
        if (clasp == &StringClass &&
            ClassMethodIsNative(cx, obj,
                                 &StringClass,
                                 ATOM_TO_JSID(cx->runtime->atomState.toStringAtom),
                                 js_str_toString)) {
            *vp = obj->getPrimitiveThis();
            return true;
        }

        if (!MaybeCallMethod(cx, obj, ATOM_TO_JSID(cx->runtime->atomState.toStringAtom), vp))
            return false;
        if (vp->isPrimitive())
            return true;

        if (!MaybeCallMethod(cx, obj, ATOM_TO_JSID(cx->runtime->atomState.valueOfAtom), vp))
            return false;
        if (vp->isPrimitive())
            return true;
    } else {
        /* Optimize (new String(...)).valueOf(). */
        if ((clasp == &StringClass &&
             ClassMethodIsNative(cx, obj, &StringClass,
                                 ATOM_TO_JSID(cx->runtime->atomState.valueOfAtom),
                                 js_str_toString)) ||
            (clasp == &NumberClass &&
             ClassMethodIsNative(cx, obj, &NumberClass,
                                 ATOM_TO_JSID(cx->runtime->atomState.valueOfAtom),
                                 js_num_valueOf))) {
            *vp = obj->getPrimitiveThis();
            return true;
        }

        if (!MaybeCallMethod(cx, obj, ATOM_TO_JSID(cx->runtime->atomState.valueOfAtom), vp))
            return false;
        if (vp->isPrimitive())
            return true;

        if (!MaybeCallMethod(cx, obj, ATOM_TO_JSID(cx->runtime->atomState.toStringAtom), vp))
            return false;
        if (vp->isPrimitive())
            return true;
    }

    /* Avoid recursive death when decompiling in js_ReportValueError. */
    JSString *str;
    if (hint == JSTYPE_STRING) {
        str = JS_InternString(cx, clasp->name);
        if (!str)
            return false;
    } else {
        str = NULL;
    }

    js_ReportValueError2(cx, JSMSG_CANT_CONVERT_TO, JSDVG_SEARCH_STACK, ObjectValue(*obj), str,
                         (hint == JSTYPE_VOID) ? "primitive type" : JS_TYPE_STR(hint));
    return false;
}

} /* namespace js */

JS_FRIEND_API(JSBool)
JS_EnumerateState(JSContext *cx, JSObject *obj, JSIterateOp enum_op, Value *statep, jsid *idp)
{
    /* If the class has a custom JSCLASS_NEW_ENUMERATE hook, call it. */
    Class *clasp = obj->getClass();
    JSEnumerateOp enumerate = clasp->enumerate;
    if (clasp->flags & JSCLASS_NEW_ENUMERATE) {
        JS_ASSERT(enumerate != JS_EnumerateStub);
        return ((JSNewEnumerateOp) enumerate)(cx, obj, enum_op, statep, idp);
    }

    if (!enumerate(cx, obj))
        return false;

    /* Tell InitNativeIterator to treat us like a native object. */
    JS_ASSERT(enum_op == JSENUMERATE_INIT || enum_op == JSENUMERATE_INIT_ALL);
    statep->setMagic(JS_NATIVE_ENUMERATE);
    return true;
}

namespace js {

JSBool
CheckAccess(JSContext *cx, JSObject *obj, jsid id, JSAccessMode mode,
            Value *vp, uintN *attrsp)
{
    JSBool writing;
    JSObject *pobj;
    JSProperty *prop;
    Class *clasp;
    const Shape *shape;
    JSSecurityCallbacks *callbacks;
    JSCheckAccessOp check;

    while (JS_UNLIKELY(obj->isWith()))
        obj = obj->getProto();

    writing = (mode & JSACC_WRITE) != 0;
    switch (mode & JSACC_TYPEMASK) {
      case JSACC_PROTO:
        pobj = obj;
        if (!writing)
            vp->setObjectOrNull(obj->getProto());
        *attrsp = JSPROP_PERMANENT;
        break;

      case JSACC_PARENT:
        JS_ASSERT(!writing);
        pobj = obj;
        vp->setObject(*obj->getParent());
        *attrsp = JSPROP_READONLY | JSPROP_PERMANENT;
        break;

      default:
        if (!obj->lookupGeneric(cx, id, &pobj, &prop))
            return JS_FALSE;
        if (!prop) {
            if (!writing)
                vp->setUndefined();
            *attrsp = 0;
            pobj = obj;
            break;
        }

        if (!pobj->isNative()) {
            if (!writing) {
                    vp->setUndefined();
                *attrsp = 0;
            }
            break;
        }

        shape = (Shape *)prop;
        *attrsp = shape->attributes();
        if (!writing) {
            if (shape->hasSlot())
                *vp = pobj->nativeGetSlot(shape->slot());
            else
                vp->setUndefined();
        }
    }

    /*
     * If obj's class has a stub (null) checkAccess hook, use the per-runtime
     * checkObjectAccess callback, if configured.
     *
     * We don't want to require all classes to supply a checkAccess hook; we
     * need that hook only for certain classes used when precompiling scripts
     * and functions ("brutal sharing").  But for general safety of built-in
     * magic properties like __proto__, we route all access checks, even for
     * classes that stub out checkAccess, through the global checkObjectAccess
     * hook.  This covers precompilation-based sharing and (possibly
     * unintended) runtime sharing across trust boundaries.
     */
    clasp = pobj->getClass();
    check = clasp->checkAccess;
    if (!check) {
        callbacks = JS_GetSecurityCallbacks(cx);
        check = callbacks ? callbacks->checkObjectAccess : NULL;
    }
    return !check || check(cx, pobj, id, mode, vp);
}

}

JSType
js_TypeOf(JSContext *cx, JSObject *obj)
{
    return obj->isCallable() ? JSTYPE_FUNCTION : JSTYPE_OBJECT;
}

bool
js_IsDelegate(JSContext *cx, JSObject *obj, const Value &v)
{
    if (v.isPrimitive())
        return false;
    JSObject *obj2 = &v.toObject();
    while ((obj2 = obj2->getProto()) != NULL) {
        if (obj2 == obj)
            return true;
    }
    return false;
}

bool
js::FindClassPrototype(JSContext *cx, JSObject *scopeobj, JSProtoKey protoKey,
                       JSObject **protop, Class *clasp)
{
    Value v;
    if (!js_FindClassObject(cx, scopeobj, protoKey, &v, clasp))
        return false;

    if (IsFunctionObject(v)) {
        JSObject *ctor = &v.toObject();
        if (!ctor->getProperty(cx, cx->runtime->atomState.classPrototypeAtom, &v))
            return false;
    }

    *protop = v.isObject() ? &v.toObject() : NULL;
    return true;
}

/*
 * The first part of this function has been hand-expanded and optimized into
 * NewBuiltinClassInstance in jsobjinlines.h.
 */
JSBool
js_GetClassPrototype(JSContext *cx, JSObject *scopeobj, JSProtoKey protoKey,
                     JSObject **protop, Class *clasp)
{
    VOUCH_DOES_NOT_REQUIRE_STACK();
    JS_ASSERT(JSProto_Null <= protoKey);
    JS_ASSERT(protoKey < JSProto_LIMIT);

    if (protoKey != JSProto_Null) {
        if (!scopeobj) {
            if (cx->hasfp())
                scopeobj = &cx->fp()->scopeChain();
            if (!scopeobj) {
                scopeobj = cx->globalObject;
                if (!scopeobj) {
                    *protop = NULL;
                    return true;
                }
            }
        }
        scopeobj = scopeobj->getGlobal();
        if (scopeobj->isGlobal()) {
            const Value &v = scopeobj->getReservedSlot(JSProto_LIMIT + protoKey);
            if (v.isObject()) {
                *protop = &v.toObject();
                return true;
            }
        }
    }

    return FindClassPrototype(cx, scopeobj, protoKey, protop, clasp);
}

JSObject *
PrimitiveToObject(JSContext *cx, const Value &v)
{
    if (v.isString())
        return StringObject::create(cx, v.toString());
    if (v.isNumber())
        return NumberObject::create(cx, v.toNumber());

    JS_ASSERT(v.isBoolean());
    JSObject *obj = NewBuiltinClassInstance(cx, &BooleanClass);
    if (!obj)
        return NULL;

    obj->setPrimitiveThis(v);
    return obj;
}

JSBool
js_PrimitiveToObject(JSContext *cx, Value *vp)
{
    JSObject *obj = PrimitiveToObject(cx, *vp);
    if (!obj)
        return false;

    vp->setObject(*obj);
    return true;
}

JSBool
js_ValueToObjectOrNull(JSContext *cx, const Value &v, JSObject **objp)
{
    JSObject *obj;

    if (v.isObjectOrNull()) {
        obj = v.toObjectOrNull();
    } else if (v.isUndefined()) {
        obj = NULL;
    } else {
        obj = PrimitiveToObject(cx, v);
        if (!obj)
            return false;
    }
    *objp = obj;
    return true;
}

namespace js {

/* Callers must handle the already-object case . */
JSObject *
ToObjectSlow(JSContext *cx, Value *vp)
{
    JS_ASSERT(!vp->isMagic());
    JS_ASSERT(!vp->isObject());

    if (vp->isNullOrUndefined()) {
        JS_ReportErrorNumber(cx, js_GetErrorMessage, NULL, JSMSG_CANT_CONVERT_TO,
                            vp->isNull() ? "null" : "undefined", "object");
        return NULL;
    }

    JSObject *obj = PrimitiveToObject(cx, *vp);
    if (obj)
        vp->setObject(*obj);
    return obj;
}

}

JSObject *
js_ValueToNonNullObject(JSContext *cx, const Value &v)
{
    JSObject *obj;

    if (!js_ValueToObjectOrNull(cx, v, &obj))
        return NULL;
    if (!obj)
        js_ReportIsNullOrUndefined(cx, JSDVG_SEARCH_STACK, v, NULL);
    return obj;
}

#if JS_HAS_XDR

JSBool
js_XDRObject(JSXDRState *xdr, JSObject **objp)
{
    JSContext *cx;
    JSAtom *atom;
    Class *clasp;
    uint32 classId, classDef;
    JSProtoKey protoKey;
    JSObject *proto;

    cx = xdr->cx;
    atom = NULL;
    if (xdr->mode == JSXDR_ENCODE) {
        clasp = (*objp)->getClass();
        classId = JS_XDRFindClassIdByName(xdr, clasp->name);
        classDef = !classId;
        if (classDef) {
            if (!JS_XDRRegisterClass(xdr, Jsvalify(clasp), &classId))
                return JS_FALSE;
            protoKey = JSCLASS_CACHED_PROTO_KEY(clasp);
            if (protoKey != JSProto_Null) {
                classDef |= (protoKey << 1);
            } else {
                atom = js_Atomize(cx, clasp->name, strlen(clasp->name));
                if (!atom)
                    return JS_FALSE;
            }
        }
    } else {
        clasp = NULL;           /* quell GCC overwarning */
        classDef = 0;
    }

    /*
     * XDR a flag word, which could be 0 for a class use, in which case no
     * name follows, only the id in xdr's class registry; 1 for a class def,
     * in which case the flag word is followed by the class name transferred
     * from or to atom; or a value greater than 1, an odd number that when
     * divided by two yields the JSProtoKey for class.  In the last case, as
     * in the 0 classDef case, no name is transferred via atom.
     */
    if (!JS_XDRUint32(xdr, &classDef))
        return JS_FALSE;
    if (classDef == 1 && !js_XDRAtom(xdr, &atom))
        return JS_FALSE;

    if (!JS_XDRUint32(xdr, &classId))
        return JS_FALSE;

    if (xdr->mode == JSXDR_DECODE) {
        if (classDef) {
            /* NB: we know that JSProto_Null is 0 here, for backward compat. */
            protoKey = (JSProtoKey) (classDef >> 1);
            if (!js_GetClassPrototype(cx, NULL, protoKey, &proto, clasp))
                return JS_FALSE;
            clasp = proto->getClass();
            if (!JS_XDRRegisterClass(xdr, Jsvalify(clasp), &classId))
                return JS_FALSE;
        } else {
            clasp = Valueify(JS_XDRFindClassById(xdr, classId));
            if (!clasp) {
                char numBuf[12];
                JS_snprintf(numBuf, sizeof numBuf, "%ld", (long)classId);
                JS_ReportErrorNumber(cx, js_GetErrorMessage, NULL,
                                     JSMSG_CANT_FIND_CLASS, numBuf);
                return JS_FALSE;
            }
        }
    }

    if (!clasp->xdrObject) {
        JS_ReportErrorNumber(cx, js_GetErrorMessage, NULL,
                             JSMSG_CANT_XDR_CLASS, clasp->name);
        return JS_FALSE;
    }
    return clasp->xdrObject(xdr, objp);
}

#endif /* JS_HAS_XDR */

#ifdef DEBUG
void
js_PrintObjectSlotName(JSTracer *trc, char *buf, size_t bufsize)
{
    JS_ASSERT(trc->debugPrinter == js_PrintObjectSlotName);

    JSObject *obj = (JSObject *)trc->debugPrintArg;
    uint32 slot = (uint32)trc->debugPrintIndex;

    const Shape *shape;
    if (obj->isNative()) {
        shape = obj->lastProperty();
        while (shape->previous() && shape->slot() != slot)
            shape = shape->previous();
        if (shape->slot() != slot)
            shape = NULL;
    } else {
        shape = NULL;
    }

    if (!shape) {
        const char *slotname = NULL;
        if (obj->isGlobal()) {
#define JS_PROTO(name,code,init)                                              \
    if ((code) == slot) { slotname = js_##name##_str; goto found; }
#include "jsproto.tbl"
#undef JS_PROTO
        }
      found:
        if (slotname)
            JS_snprintf(buf, bufsize, "CLASS_OBJECT(%s)", slotname);
        else
            JS_snprintf(buf, bufsize, "**UNKNOWN SLOT %ld**", (long)slot);
    } else {
        jsid propid = shape->propid();
        if (JSID_IS_INT(propid)) {
            JS_snprintf(buf, bufsize, "%ld", (long)JSID_TO_INT(propid));
        } else if (JSID_IS_ATOM(propid)) {
            PutEscapedString(buf, bufsize, JSID_TO_ATOM(propid), 0);
        } else {
            JS_snprintf(buf, bufsize, "**FINALIZED ATOM KEY**");
        }
    }
}
#endif

static const Shape *
LastConfigurableShape(JSObject *obj)
{
    for (Shape::Range r(obj->lastProperty()->all()); !r.empty(); r.popFront()) {
        const Shape *shape = &r.front();
        if (shape->configurable())
            return shape;
    }
    return NULL;
}

bool
js_ClearNative(JSContext *cx, JSObject *obj)
{
    /* Remove all configurable properties from obj. */
    while (const Shape *shape = LastConfigurableShape(obj)) {
        if (!obj->removeProperty(cx, shape->propid()))
            return false;
    }

    /* Set all remaining writable plain data properties to undefined. */
    for (Shape::Range r(obj->lastProperty()->all()); !r.empty(); r.popFront()) {
        const Shape *shape = &r.front();
        if (shape->isDataDescriptor() &&
            shape->writable() &&
            shape->hasDefaultSetter() &&
            obj->containsSlot(shape->slot())) {
            obj->setSlot(shape->slot(), UndefinedValue());
        }
    }
    return true;
}

bool
js_GetReservedSlot(JSContext *cx, JSObject *obj, uint32 slot, Value *vp)
{
    if (!obj->isNative()) {
        vp->setUndefined();
        return true;
    }

    JS_ASSERT(slot < JSSLOT_FREE(obj->getClass()));
    *vp = obj->getSlot(slot);
    return true;
}

bool
js_SetReservedSlot(JSContext *cx, JSObject *obj, uint32 slot, const Value &v)
{
    if (!obj->isNative())
        return true;

    Class *clasp = obj->getClass();
    JS_ASSERT(slot < JSSLOT_FREE(clasp));

    obj->setSlot(slot, v);
    GCPoke(cx, NullValue());
    return true;
}

GlobalObject *
JSObject::getGlobal() const
{
    JSObject *obj = const_cast<JSObject *>(this);
    while (JSObject *parent = obj->getParentMaybeScope())
        obj = parent;
    return obj->asGlobal();
}

static ObjectElements emptyObjectHeader(0);
Value *js::emptyObjectElements = (Value *) (jsuword(&emptyObjectHeader) + sizeof(ObjectElements));

JSBool
js_ReportGetterOnlyAssignment(JSContext *cx)
{
    return JS_ReportErrorFlagsAndNumber(cx,
                                        JSREPORT_WARNING | JSREPORT_STRICT |
                                        JSREPORT_STRICT_MODE_ERROR,
                                        js_GetErrorMessage, NULL,
                                        JSMSG_GETTER_ONLY);
}

JS_FRIEND_API(JSBool)
js_GetterOnlyPropertyStub(JSContext *cx, JSObject *obj, jsid id, JSBool strict, jsval *vp)
{
    JS_ReportErrorNumber(cx, js_GetErrorMessage, NULL, JSMSG_GETTER_ONLY);
    return JS_FALSE;
}

void
js::ReportIncompatibleMethod(JSContext *cx, CallReceiver call, Class *clasp)
{
    Value &thisv = call.thisv();

#ifdef DEBUG
    if (thisv.isObject()) {
        JS_ASSERT(thisv.toObject().getClass() != clasp);
    } else if (thisv.isString()) {
        JS_ASSERT(clasp != &StringClass);
    } else if (thisv.isNumber()) {
        JS_ASSERT(clasp != &NumberClass);
    } else if (thisv.isBoolean()) {
        JS_ASSERT(clasp != &BooleanClass);
    } else {
        JS_ASSERT(thisv.isUndefined() || thisv.isNull());
    }
#endif

    if (JSFunction *fun = js_ValueToFunction(cx, &call.calleev(), 0)) {
        JSAutoByteString funNameBytes;
        if (const char *funName = GetFunctionNameBytes(cx, fun, &funNameBytes)) {
            JS_ReportErrorNumber(cx, js_GetErrorMessage, NULL, JSMSG_INCOMPATIBLE_PROTO,
                                 clasp->name, funName, InformalValueTypeName(thisv));
        }
    }
}

bool
js::HandleNonGenericMethodClassMismatch(JSContext *cx, CallArgs args, Native native, Class *clasp)
{
    if (args.thisv().isObject()) {
        JSObject &thisObj = args.thisv().toObject();
<<<<<<< HEAD
        if (thisObj.isProxy()) {
            Native native = args.callee().toFunction()->native();
=======
        if (thisObj.isProxy())
>>>>>>> ea7024ac
            return Proxy::nativeCall(cx, &thisObj, clasp, native, args);
    }

    ReportIncompatibleMethod(cx, args, clasp);
    return false;
}

#ifdef DEBUG

/*
 * Routines to print out values during debugging.  These are FRIEND_API to help
 * the debugger find them and to support temporarily hacking js_Dump* calls
 * into other code.
 */

void
dumpChars(const jschar *s, size_t n)
{
    size_t i;

    if (n == (size_t) -1) {
        while (s[++n]) ;
    }

    fputc('"', stderr);
    for (i = 0; i < n; i++) {
        if (s[i] == '\n')
            fprintf(stderr, "\\n");
        else if (s[i] == '\t')
            fprintf(stderr, "\\t");
        else if (s[i] >= 32 && s[i] < 127)
            fputc(s[i], stderr);
        else if (s[i] <= 255)
            fprintf(stderr, "\\x%02x", (unsigned int) s[i]);
        else
            fprintf(stderr, "\\u%04x", (unsigned int) s[i]);
    }
    fputc('"', stderr);
}

JS_FRIEND_API(void)
js_DumpChars(const jschar *s, size_t n)
{
    fprintf(stderr, "jschar * (%p) = ", (void *) s);
    dumpChars(s, n);
    fputc('\n', stderr);
}

void
dumpString(JSString *str)
{
    if (const jschar *chars = str->getChars(NULL))
        dumpChars(chars, str->length());
    else
        fprintf(stderr, "(oom in dumpString)");
}

JS_FRIEND_API(void)
js_DumpString(JSString *str)
{
    if (const jschar *chars = str->getChars(NULL)) {
        fprintf(stderr, "JSString* (%p) = jschar * (%p) = ",
                (void *) str, (void *) chars);
        dumpString(str);
    } else {
        fprintf(stderr, "(oom in JS_DumpString)");
    }
    fputc('\n', stderr);
}

JS_FRIEND_API(void)
js_DumpAtom(JSAtom *atom)
{
    fprintf(stderr, "JSAtom* (%p) = ", (void *) atom);
    js_DumpString(atom);
}

void
dumpValue(const Value &v)
{
    if (v.isNull())
        fprintf(stderr, "null");
    else if (v.isUndefined())
        fprintf(stderr, "undefined");
    else if (v.isInt32())
        fprintf(stderr, "%d", v.toInt32());
    else if (v.isDouble())
        fprintf(stderr, "%g", v.toDouble());
    else if (v.isString())
        dumpString(v.toString());
    else if (v.isObject() && v.toObject().isFunction()) {
        JSFunction *fun = v.toObject().toFunction();
        if (fun->atom) {
            fputs("<function ", stderr);
            FileEscapedString(stderr, fun->atom, 0);
        } else {
            fputs("<unnamed function", stderr);
        }
        if (fun->isInterpreted()) {
            JSScript *script = fun->script();
            fprintf(stderr, " (%s:%u)",
                    script->filename ? script->filename : "", script->lineno);
        }
        fprintf(stderr, " at %p>", (void *) fun);
    } else if (v.isObject()) {
        JSObject *obj = &v.toObject();
        Class *clasp = obj->getClass();
        fprintf(stderr, "<%s%s at %p>",
                clasp->name,
                (clasp == &ObjectClass) ? "" : " object",
                (void *) obj);
    } else if (v.isBoolean()) {
        if (v.toBoolean())
            fprintf(stderr, "true");
        else
            fprintf(stderr, "false");
    } else if (v.isMagic()) {
        fprintf(stderr, "<invalid");
#ifdef DEBUG
        switch (v.whyMagic()) {
          case JS_ARRAY_HOLE:        fprintf(stderr, " array hole");         break;
          case JS_ARGS_HOLE:         fprintf(stderr, " args hole");          break;
          case JS_NATIVE_ENUMERATE:  fprintf(stderr, " native enumeration"); break;
          case JS_NO_ITER_VALUE:     fprintf(stderr, " no iter value");      break;
          case JS_GENERATOR_CLOSING: fprintf(stderr, " generator closing");  break;
          default:                   fprintf(stderr, " ?!");                 break;
        }
#endif
        fprintf(stderr, ">");
    } else {
        fprintf(stderr, "unexpected value");
    }
}

JS_FRIEND_API(void)
js_DumpValue(const Value &val)
{
    dumpValue(val);
    fputc('\n', stderr);
}

JS_FRIEND_API(void)
js_DumpId(jsid id)
{
    fprintf(stderr, "jsid %p = ", (void *) JSID_BITS(id));
    dumpValue(IdToValue(id));
    fputc('\n', stderr);
}

static void
DumpProperty(JSObject *obj, const Shape &shape)
{
    jsid id = shape.propid();
    uint8 attrs = shape.attributes();

    fprintf(stderr, "    ((Shape *) %p) ", (void *) &shape);
    if (attrs & JSPROP_ENUMERATE) fprintf(stderr, "enumerate ");
    if (attrs & JSPROP_READONLY) fprintf(stderr, "readonly ");
    if (attrs & JSPROP_PERMANENT) fprintf(stderr, "permanent ");
    if (attrs & JSPROP_SHARED) fprintf(stderr, "shared ");
    if (shape.isMethod()) fprintf(stderr, "method ");

    if (shape.hasGetterValue())
        fprintf(stderr, "getterValue=%p ", (void *) shape.getterObject());
    else if (!shape.hasDefaultGetter())
        fprintf(stderr, "getterOp=%p ", JS_FUNC_TO_DATA_PTR(void *, shape.getterOp()));

    if (shape.hasSetterValue())
        fprintf(stderr, "setterValue=%p ", (void *) shape.setterObject());
    else if (!shape.hasDefaultSetter())
        fprintf(stderr, "setterOp=%p ", JS_FUNC_TO_DATA_PTR(void *, shape.setterOp()));

    if (JSID_IS_ATOM(id))
        dumpString(JSID_TO_STRING(id));
    else if (JSID_IS_INT(id))
        fprintf(stderr, "%d", (int) JSID_TO_INT(id));
    else
        fprintf(stderr, "unknown jsid %p", (void *) JSID_BITS(id));

    uint32 slot = shape.hasSlot() ? shape.maybeSlot() : SHAPE_INVALID_SLOT;
    fprintf(stderr, ": slot %d", slot);
    if (obj->containsSlot(slot)) {
        fprintf(stderr, " = ");
        dumpValue(obj->getSlot(slot));
    } else if (slot != SHAPE_INVALID_SLOT) {
        fprintf(stderr, " (INVALID!)");
    }
    fprintf(stderr, "\n");
}

JS_FRIEND_API(void)
js_DumpObject(JSObject *obj)
{
    fprintf(stderr, "object %p\n", (void *) obj);
    Class *clasp = obj->getClass();
    fprintf(stderr, "class %p %s\n", (void *)clasp, clasp->name);

    fprintf(stderr, "flags:");
    if (obj->isDelegate()) fprintf(stderr, " delegate");
    if (obj->isSystem()) fprintf(stderr, " system");
    if (!obj->isExtensible()) fprintf(stderr, " not_extensible");
    if (obj->isIndexed()) fprintf(stderr, " indexed");

    if (obj->isNative()) {
        if (obj->inDictionaryMode())
            fprintf(stderr, " inDictionaryMode");
        if (obj->hasPropertyTable())
            fprintf(stderr, " hasPropertyTable");
    }
    fprintf(stderr, "\n");

    if (obj->isDenseArray()) {
        unsigned slots = obj->getDenseArrayInitializedLength();
        fprintf(stderr, "elements\n");
        for (unsigned i = 0; i < slots; i++) {
            fprintf(stderr, " %3d: ", i);
            dumpValue(obj->getDenseArrayElement(i));
            fprintf(stderr, "\n");
            fflush(stderr);
        }
        return;
    }

    fprintf(stderr, "proto ");
    dumpValue(ObjectOrNullValue(obj->getProto()));
    fputc('\n', stderr);

    fprintf(stderr, "parent ");
    dumpValue(ObjectOrNullValue(obj->getParentMaybeScope()));
    fputc('\n', stderr);

    if (clasp->flags & JSCLASS_HAS_PRIVATE)
        fprintf(stderr, "private %p\n", obj->getPrivate());

    if (!obj->isNative())
        fprintf(stderr, "not native\n");

    unsigned reservedEnd = JSCLASS_RESERVED_SLOTS(clasp);
    unsigned slots = obj->slotSpan();
    unsigned stop = obj->isNative() ? reservedEnd : slots;
    if (stop > 0)
        fprintf(stderr, obj->isNative() ? "reserved slots:\n" : "slots:\n");
    for (unsigned i = 0; i < stop; i++) {
        fprintf(stderr, " %3d ", i);
        if (i < reservedEnd)
            fprintf(stderr, "(reserved) ");
        fprintf(stderr, "= ");
        dumpValue(obj->getSlot(i));
        fputc('\n', stderr);
    }

    if (obj->isNative()) {
        fprintf(stderr, "properties:\n");
        Vector<const Shape *, 8, SystemAllocPolicy> props;
        for (Shape::Range r = obj->lastProperty()->all(); !r.empty(); r.popFront())
            props.append(&r.front());
        for (size_t i = props.length(); i-- != 0;)
            DumpProperty(obj, *props[i]);
    }
    fputc('\n', stderr);
}

static void
MaybeDumpObject(const char *name, JSObject *obj)
{
    if (obj) {
        fprintf(stderr, "  %s: ", name);
        dumpValue(ObjectValue(*obj));
        fputc('\n', stderr);
    }
}

static void
MaybeDumpValue(const char *name, const Value &v)
{
    if (!v.isNull()) {
        fprintf(stderr, "  %s: ", name);
        dumpValue(v);
        fputc('\n', stderr);
    }
}

JS_FRIEND_API(void)
js_DumpStackFrame(JSContext *cx, StackFrame *start)
{
    /* This should only called during live debugging. */
    VOUCH_DOES_NOT_REQUIRE_STACK();

    FrameRegsIter i(cx, StackIter::GO_THROUGH_SAVED);
    if (!start) {
        if (i.done()) {
            fprintf(stderr, "no stack for cx = %p\n", (void*) cx);
            return;
        }
        start = i.fp();
    } else {
        while (!i.done() && i.fp() != start)
            ++i;

        if (i.done()) {
            fprintf(stderr, "fp = %p not found in cx = %p\n",
                    (void *)start, (void *)cx);
            return;
        }
    }

    for (; !i.done(); ++i) {
        StackFrame *const fp = i.fp();

        fprintf(stderr, "StackFrame at %p\n", (void *) fp);
        if (fp->isFunctionFrame()) {
            fprintf(stderr, "callee fun: ");
            dumpValue(ObjectValue(fp->callee()));
        } else {
            fprintf(stderr, "global frame, no callee");
        }
        fputc('\n', stderr);

        if (fp->isScriptFrame()) {
            fprintf(stderr, "file %s line %u\n",
                    fp->script()->filename, (unsigned) fp->script()->lineno);
        }

        if (jsbytecode *pc = i.pc()) {
            if (!fp->isScriptFrame()) {
                fprintf(stderr, "*** pc && !script, skipping frame\n\n");
                continue;
            }
            if (fp->hasImacropc()) {
                fprintf(stderr, "  pc in imacro at %p\n  called from ", pc);
                pc = fp->imacropc();
            } else {
                fprintf(stderr, "  ");
            }
            fprintf(stderr, "pc = %p\n", pc);
            fprintf(stderr, "  current op: %s\n", js_CodeName[*pc]);
        }
        Value *sp = i.sp();
        fprintf(stderr, "  slots: %p\n", (void *) fp->slots());
        fprintf(stderr, "  sp:    %p = slots + %u\n", (void *) sp, (unsigned) (sp - fp->slots()));
        if (sp - fp->slots() < 10000) { // sanity
            for (Value *p = fp->slots(); p < sp; p++) {
                fprintf(stderr, "    %p: ", (void *) p);
                dumpValue(*p);
                fputc('\n', stderr);
            }
        }
        if (fp->hasArgs()) {
            fprintf(stderr, "  actuals: %p (%u) ", (void *) fp->actualArgs(), (unsigned) fp->numActualArgs());
            fprintf(stderr, "  formals: %p (%u)\n", (void *) fp->formalArgs(), (unsigned) fp->numFormalArgs());
        }
        if (fp->hasCallObj()) {
            fprintf(stderr, "  has call obj: ");
            dumpValue(ObjectValue(fp->callObj()));
            fprintf(stderr, "\n");
        }
        MaybeDumpObject("argsobj", fp->maybeArgsObj());
        if (!fp->isDummyFrame()) {
            MaybeDumpValue("this", fp->thisValue());
            fprintf(stderr, "  rval: ");
            dumpValue(fp->returnValue());
        } else {
            fprintf(stderr, "dummy frame");
        }
        fputc('\n', stderr);

        fprintf(stderr, "  flags:");
        if (fp->isConstructing())
            fprintf(stderr, " constructing");
        if (fp->hasOverriddenArgs())
            fprintf(stderr, " overridden_args");
        if (fp->isDebuggerFrame())
            fprintf(stderr, " debugger");
        if (fp->isEvalFrame())
            fprintf(stderr, " eval");
        if (fp->isYielding())
            fprintf(stderr, " yielding");
        if (fp->isGeneratorFrame())
            fprintf(stderr, " generator");
        fputc('\n', stderr);

        fprintf(stderr, "  scopeChain: (JSObject *) %p\n", (void *) &fp->scopeChain());

        fputc('\n', stderr);
    }
}

#endif /* DEBUG */
<|MERGE_RESOLUTION|>--- conflicted
+++ resolved
@@ -7186,12 +7186,7 @@
 {
     if (args.thisv().isObject()) {
         JSObject &thisObj = args.thisv().toObject();
-<<<<<<< HEAD
-        if (thisObj.isProxy()) {
-            Native native = args.callee().toFunction()->native();
-=======
         if (thisObj.isProxy())
->>>>>>> ea7024ac
             return Proxy::nativeCall(cx, &thisObj, clasp, native, args);
     }
 
