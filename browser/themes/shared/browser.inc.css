/* This Source Code Form is subject to the terms of the Mozilla Public
 * License, v. 2.0. If a copy of the MPL was not distributed with this
 * file, You can obtain one at http://mozilla.org/MPL/2.0/. */

%ifdef CAN_DRAW_IN_TITLEBAR
/* Add space for dragging the window */
%ifdef MOZ_WIDGET_COCOA
:root[tabsintitlebar]:not([sizemode=fullscreen]) #TabsToolbar
%elifdef MENUBAR_CAN_AUTOHIDE
:root[tabsintitlebar][sizemode=normal] #toolbar-menubar[autohide=true] ~ #TabsToolbar
%else
:root[tabsintitlebar][sizemode=normal] #TabsToolbar
%endif
{
  padding-inline-start: 40px;
}
%endif

%include downloads/indicator.inc.css

:root {
  /* Note: Setting this to 0 (without px) breaks CSS calculations for OSX. */
  --space-above-tabbar: 0px;
}

:root[extradragspace][tabsintitlebar]:not([inFullscreen]) {
  --space-above-tabbar: 8px;
}

/* Toolbar / content area border */

#navigator-toolbox::after {
  content: "";
  display: -moz-box;
  border-bottom: 1px solid var(--toolbox-border-bottom-color);
}

:root[customizing] #navigator-toolbox::after {
  display: none;
}

/* Bookmark toolbar */

#navigator-toolbox > toolbar:not(#toolbar-menubar):not(#TabsToolbar):not(#nav-bar) {
  overflow: -moz-hidden-unscrollable;
  max-height: 4em;
  transition: min-height 170ms ease-out, max-height 170ms ease-out;
  padding: 0 6px 2px;
}

#navigator-toolbox > toolbar:not(#toolbar-menubar):not(#TabsToolbar):not(#nav-bar)[collapsed=true] {
  min-height: 0.1px;
  max-height: 0;
  transition: min-height 170ms ease-out, max-height 170ms ease-out, visibility 170ms linear;
}

#navigator-toolbox > toolbar[customizing]:not(#toolbar-menubar):not(#TabsToolbar):not(#nav-bar) {
  outline: 1px dashed;
  outline-offset: -3px;
  -moz-outline-radius: 2px;
}

#navigator-toolbox > toolbar[customizing]:not(#toolbar-menubar):not(#TabsToolbar):not(#nav-bar):empty {
  /* Avoid the toolbar having no height when there's no items in it */
  min-height: 22px;
}

/* Required for Library animation */

#navigator-toolbox {
  position: relative;
}

#library-animatable-box {
  display: none;
}

#library-animatable-box[animate] {
  display: -moz-box;
}

<<<<<<< HEAD
/* Back / Forward context menu */

.unified-nav-back[_moz-menuactive]:-moz-locale-dir(ltr),
.unified-nav-forward[_moz-menuactive]:-moz-locale-dir(rtl) {
  list-style-image: url("chrome://browser/skin/back.svg") !important;
  -moz-context-properties: fill;
  fill: currentColor;
}

.unified-nav-forward[_moz-menuactive]:-moz-locale-dir(ltr),
.unified-nav-back[_moz-menuactive]:-moz-locale-dir(rtl) {
  list-style-image: url("chrome://browser/skin/forward.svg") !important;
  -moz-context-properties: fill;
  fill: currentColor;
}
=======
/* Private browsing and accessibility indicators */

.accessibility-indicator,
.private-browsing-indicator {
  background-repeat: no-repeat;
  background-size: 100% auto;
  background-position: center;
  width: 24px;
  height: 24px;
  margin-left: 8px;
  margin-right: 8px;
  position: relative;
  /* Need to ensure this gets positioned on top of the position:relative #navigator-toolbox
   * in case the dark/light themes give that item a background. */
  z-index: 1;
}

.accessibility-indicator {
  background-image: url("chrome://browser/skin/accessibility.svg");
  -moz-user-focus: normal;
  /* Clear default button styling */
  -moz-appearance: none;
  margin-top: unset;
  margin-bottom: unset;
  min-width: unset;
  color: unset;
  text-shadow: unset;
}

.accessibility-indicator:-moz-any(:hover, :active, :focus, :-moz-focusring) {
  background-image: url("chrome://browser/skin/accessibility-active.svg");
  outline: 0;
}

.private-browsing-indicator {
  background-image: url("chrome://browser/skin/private-browsing.svg");
}

:root:not([accessibilitymode]) .accessibility-indicator,
:root:not([privatebrowsingmode=temporary]) .private-browsing-indicator {
  display: none;
}

/* End private browsing and accessibility indicators */
>>>>>>> 7eec7a0a
<|MERGE_RESOLUTION|>--- conflicted
+++ resolved
@@ -79,7 +79,6 @@
   display: -moz-box;
 }
 
-<<<<<<< HEAD
 /* Back / Forward context menu */
 
 .unified-nav-back[_moz-menuactive]:-moz-locale-dir(ltr),
@@ -95,7 +94,7 @@
   -moz-context-properties: fill;
   fill: currentColor;
 }
-=======
+
 /* Private browsing and accessibility indicators */
 
 .accessibility-indicator,
@@ -139,5 +138,4 @@
   display: none;
 }
 
-/* End private browsing and accessibility indicators */
->>>>>>> 7eec7a0a
+/* End private browsing and accessibility indicators */