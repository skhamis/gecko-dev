--- conflicted
+++ resolved
@@ -61,11 +61,7 @@
                  browser_tabview_bug595804.js \
                  browser_tabview_bug595930.js \
                  browser_tabview_bug595943.js \
-<<<<<<< HEAD
                  browser_tabview_bug596781.js \
-                 browser_tabview_bug597248.js \
-=======
->>>>>>> 5b4290da
                  browser_tabview_bug597399.js \
                  browser_tabview_bug598600.js \
                  browser_tabview_bug599626.js \
