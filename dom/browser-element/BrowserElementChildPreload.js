/* This Source Code Form is subject to the terms of the Mozilla Public
 * License, v. 2.0. If a copy of the MPL was not distributed with this file,
 * You can obtain one at http://mozilla.org/MPL/2.0/. */

"use strict";

dump("######################## BrowserElementChildPreload.js loaded\n");

var BrowserElementIsReady = false;

let { classes: Cc, interfaces: Ci, results: Cr, utils: Cu }  = Components;
Cu.import("resource://gre/modules/XPCOMUtils.jsm");
Cu.import("resource://gre/modules/Services.jsm");
Cu.import("resource://gre/modules/BrowserElementPromptService.jsm");

let kLongestReturnedString = 128;

// Event whitelisted for bubbling.
let whitelistedEvents = [
  Ci.nsIDOMKeyEvent.DOM_VK_ESCAPE,   // Back button.
  Ci.nsIDOMKeyEvent.DOM_VK_SLEEP,    // Power button.
  Ci.nsIDOMKeyEvent.DOM_VK_CONTEXT_MENU,
  Ci.nsIDOMKeyEvent.DOM_VK_F5,       // Search button.
  Ci.nsIDOMKeyEvent.DOM_VK_PAGE_UP,  // Volume up.
  Ci.nsIDOMKeyEvent.DOM_VK_PAGE_DOWN // Volume down.
];

function debug(msg) {
  //dump("BrowserElementChildPreload - " + msg + "\n");
}

function sendAsyncMsg(msg, data) {
  // Ensure that we don't send any messages before BrowserElementChild.js
  // finishes loading.
  if (!BrowserElementIsReady)
    return;

  if (!data) {
    data = { };
  }

  data.msg_name = msg;
  sendAsyncMessage('browser-element-api:call', data);
}

function sendSyncMsg(msg, data) {
  // Ensure that we don't send any messages before BrowserElementChild.js
  // finishes loading.
  if (!BrowserElementIsReady)
    return;

  if (!data) {
    data = { };
  }

  data.msg_name = msg;
  return sendSyncMessage('browser-element-api:call', data);
}

let CERTIFICATE_ERROR_PAGE_PREF = 'security.alternate_certificate_error_page';

let NS_ERROR_MODULE_BASE_OFFSET = 0x45;
let NS_ERROR_MODULE_SECURITY= 21;
function NS_ERROR_GET_MODULE(err) {
  return ((((err) >> 16) - NS_ERROR_MODULE_BASE_OFFSET) & 0x1fff);
}

function NS_ERROR_GET_CODE(err) {
  return ((err) & 0xffff);
}

let SEC_ERROR_BASE = Ci.nsINSSErrorsService.NSS_SEC_ERROR_BASE;
let SEC_ERROR_UNKNOWN_ISSUER = (SEC_ERROR_BASE + 13);
let SEC_ERROR_CA_CERT_INVALID =   (SEC_ERROR_BASE + 36);
let SEC_ERROR_UNTRUSTED_ISSUER = (SEC_ERROR_BASE + 20);
let SEC_ERROR_EXPIRED_ISSUER_CERTIFICATE = (SEC_ERROR_BASE + 30);
let SEC_ERROR_UNTRUSTED_CERT = (SEC_ERROR_BASE + 21);
let SEC_ERROR_EXPIRED_CERTIFICATE = (SEC_ERROR_BASE + 11);
let SEC_ERROR_CERT_SIGNATURE_ALGORITHM_DISABLED = (SEC_ERROR_BASE + 176);

let SSL_ERROR_BASE = Ci.nsINSSErrorsService.NSS_SSL_ERROR_BASE;
let SSL_ERROR_BAD_CERT_DOMAIN = (SSL_ERROR_BASE + 12);

function getErrorClass(errorCode) {
  let NSPRCode = -1 * NS_ERROR_GET_CODE(errorCode);

  switch (NSPRCode) {
    case SEC_ERROR_UNKNOWN_ISSUER:
    case SEC_ERROR_UNTRUSTED_ISSUER:
    case SEC_ERROR_EXPIRED_ISSUER_CERTIFICATE:
    case SEC_ERROR_UNTRUSTED_CERT:
    case SSL_ERROR_BAD_CERT_DOMAIN:
    case SEC_ERROR_EXPIRED_CERTIFICATE:
    case SEC_ERROR_CERT_SIGNATURE_ALGORITHM_DISABLED:
      return Ci.nsINSSErrorsService.ERROR_CLASS_BAD_CERT;
    default:
      return Ci.nsINSSErrorsService.ERROR_CLASS_SSL_PROTOCOL;
  }

  return null;
}

const OBSERVED_EVENTS = [
  'fullscreen-origin-change',
  'ask-parent-to-exit-fullscreen',
  'ask-parent-to-rollback-fullscreen',
  'xpcom-shutdown',
  'activity-done'
];

const COMMAND_MAP = {
  'cut': 'cmd_cut',
  'copy': 'cmd_copy',
  'paste': 'cmd_paste',
  'selectall': 'cmd_selectAll'
};

/**
 * The BrowserElementChild implements one half of <iframe mozbrowser>.
 * (The other half is, unsurprisingly, BrowserElementParent.)
 *
 * This script is injected into an <iframe mozbrowser> via
 * nsIMessageManager::LoadFrameScript().
 *
 * Our job here is to listen for events within this frame and bubble them up to
 * the parent process.
 */

var global = this;

function BrowserElementChild() {
  // Maps outer window id --> weak ref to window.  Used by modal dialog code.
  this._windowIDDict = {};

  // _forcedVisible corresponds to the visibility state our owner has set on us
  // (via iframe.setVisible).  ownerVisible corresponds to whether the docShell
  // whose window owns this element is visible.
  //
  // Our docShell is visible iff _forcedVisible and _ownerVisible are both
  // true.
  this._forcedVisible = true;
  this._ownerVisible = true;

  this._nextPaintHandler = null;

  this._isContentWindowCreated = false;
  this._pendingSetInputMethodActive = [];

  this._init();
};

BrowserElementChild.prototype = {

  QueryInterface: XPCOMUtils.generateQI([Ci.nsIObserver,
                                         Ci.nsISupportsWeakReference]),

  _init: function() {
    debug("Starting up.");

    BrowserElementPromptService.mapWindowToBrowserElementChild(content, this);

    docShell.QueryInterface(Ci.nsIWebProgress)
            .addProgressListener(this._progressListener,
                                 Ci.nsIWebProgress.NOTIFY_LOCATION |
                                 Ci.nsIWebProgress.NOTIFY_SECURITY |
                                 Ci.nsIWebProgress.NOTIFY_STATE_WINDOW);

    docShell.QueryInterface(Ci.nsIWebNavigation)
            .sessionHistory = Cc["@mozilla.org/browser/shistory;1"]
                                .createInstance(Ci.nsISHistory);

    // This is necessary to get security web progress notifications.
    var securityUI = Cc['@mozilla.org/secure_browser_ui;1']
                       .createInstance(Ci.nsISecureBrowserUI);
    securityUI.init(content);

    // A cache of the menuitem dom objects keyed by the id we generate
    // and pass to the embedder
    this._ctxHandlers = {};
    // Counter of contextmenu events fired
    this._ctxCounter = 0;

    this._shuttingDown = false;

    addEventListener('DOMTitleChanged',
                     this._titleChangedHandler.bind(this),
                     /* useCapture = */ true,
                     /* wantsUntrusted = */ false);

    addEventListener('DOMLinkAdded',
                     this._linkAddedHandler.bind(this),
                     /* useCapture = */ true,
                     /* wantsUntrusted = */ false);

    addEventListener('DOMMetaAdded',
                     this._metaChangedHandler.bind(this),
                     /* useCapture = */ true,
                     /* wantsUntrusted = */ false);

    addEventListener('DOMMetaChanged',
                     this._metaChangedHandler.bind(this),
                     /* useCapture = */ true,
                     /* wantsUntrusted = */ false);

    addEventListener('DOMMetaRemoved',
                     this._metaChangedHandler.bind(this),
                     /* useCapture = */ true,
                     /* wantsUntrusted = */ false);

    addEventListener('mozselectionchange',
                     this._selectionChangeHandler.bind(this),
                     /* useCapture = */ false,
                     /* wantsUntrusted = */ false);

    // This listens to unload events from our message manager, but /not/ from
    // the |content| window.  That's because the window's unload event doesn't
    // bubble, and we're not using a capturing listener.  If we'd used
    // useCapture == true, we /would/ hear unload events from the window, which
    // is not what we want!
    addEventListener('unload',
                     this._unloadHandler.bind(this),
                     /* useCapture = */ false,
                     /* wantsUntrusted = */ false);

    // Registers a MozAfterPaint handler for the very first paint.
    this._addMozAfterPaintHandler(function () {
      sendAsyncMsg('firstpaint');
    });

    let self = this;

    let mmCalls = {
      "purge-history": this._recvPurgeHistory,
      "get-screenshot": this._recvGetScreenshot,
      "set-visible": this._recvSetVisible,
      "get-visible": this._recvVisible,
      "send-mouse-event": this._recvSendMouseEvent,
      "send-touch-event": this._recvSendTouchEvent,
      "get-can-go-back": this._recvCanGoBack,
      "get-can-go-forward": this._recvCanGoForward,
      "go-back": this._recvGoBack,
      "go-forward": this._recvGoForward,
      "reload": this._recvReload,
      "stop": this._recvStop,
      "zoom": this._recvZoom,
      "unblock-modal-prompt": this._recvStopWaiting,
      "fire-ctx-callback": this._recvFireCtxCallback,
      "owner-visibility-change": this._recvOwnerVisibilityChange,
      "exit-fullscreen": this._recvExitFullscreen.bind(this),
      "activate-next-paint-listener": this._activateNextPaintListener.bind(this),
      "set-input-method-active": this._recvSetInputMethodActive.bind(this),
      "deactivate-next-paint-listener": this._deactivateNextPaintListener.bind(this),
      "do-command": this._recvDoCommand
    }

    addMessageListener("browser-element-api:call", function(aMessage) {
      if (aMessage.data.msg_name in mmCalls) {
        return mmCalls[aMessage.data.msg_name].apply(self, arguments);
      }
    });

    let els = Cc["@mozilla.org/eventlistenerservice;1"]
                .getService(Ci.nsIEventListenerService);

    // We are using the system group for those events so if something in the
    // content called .stopPropagation() this will still be called.
    els.addSystemEventListener(global, 'keydown',
                               this._keyEventHandler.bind(this),
                               /* useCapture = */ true);
    els.addSystemEventListener(global, 'keypress',
                               this._keyEventHandler.bind(this),
                               /* useCapture = */ true);
    els.addSystemEventListener(global, 'keyup',
                               this._keyEventHandler.bind(this),
                               /* useCapture = */ true);
    els.addSystemEventListener(global, 'DOMWindowClose',
                               this._windowCloseHandler.bind(this),
                               /* useCapture = */ false);
    els.addSystemEventListener(global, 'DOMWindowCreated',
                               this._windowCreatedHandler.bind(this),
                               /* useCapture = */ true);
    els.addSystemEventListener(global, 'DOMWindowResize',
                               this._windowResizeHandler.bind(this),
                               /* useCapture = */ false);
    els.addSystemEventListener(global, 'contextmenu',
                               this._contextmenuHandler.bind(this),
                               /* useCapture = */ false);
    els.addSystemEventListener(global, 'scroll',
                               this._scrollEventHandler.bind(this),
                               /* useCapture = */ false);

    OBSERVED_EVENTS.forEach((aTopic) => {
      Services.obs.addObserver(this, aTopic, false);
    });
  },

  observe: function(subject, topic, data) {
    // Ignore notifications not about our document.  (Note that |content| /can/
    // be null; see bug 874900.)
    if (topic !== 'activity-done' && (!content || subject != content.document))
      return;
    if (topic == 'activity-done' && docShell !== subject)
      return;
    switch (topic) {
      case 'fullscreen-origin-change':
        sendAsyncMsg('fullscreen-origin-change', { _payload_: data });
        break;
      case 'ask-parent-to-exit-fullscreen':
        sendAsyncMsg('exit-fullscreen');
        break;
      case 'ask-parent-to-rollback-fullscreen':
        sendAsyncMsg('rollback-fullscreen');
        break;
      case 'activity-done':
        sendAsyncMsg('activitydone', { success: (data == 'activity-success') });
        break;
      case 'xpcom-shutdown':
        this._shuttingDown = true;
        break;
    }
  },

  /**
   * Called when our TabChildGlobal starts to die.  This is not called when the
   * page inside |content| unloads.
   */
  _unloadHandler: function() {
    this._shuttingDown = true;
    OBSERVED_EVENTS.forEach((aTopic) => {
      Services.obs.removeObserver(this, aTopic);
    });
  },

  _tryGetInnerWindowID: function(win) {
    let utils = win.QueryInterface(Ci.nsIInterfaceRequestor)
                   .getInterface(Ci.nsIDOMWindowUtils);
    try {
      return utils.currentInnerWindowID;
    }
    catch(e) {
      return null;
    }
  },

  /**
   * Show a modal prompt.  Called by BrowserElementPromptService.
   */
  showModalPrompt: function(win, args) {
    let utils = win.QueryInterface(Ci.nsIInterfaceRequestor)
                   .getInterface(Ci.nsIDOMWindowUtils);

    args.windowID = { outer: utils.outerWindowID,
                      inner: this._tryGetInnerWindowID(win) };
    sendAsyncMsg('showmodalprompt', args);

    let returnValue = this._waitForResult(win);

    Services.obs.notifyObservers(null, 'BEC:ShownModalPrompt', null);

    if (args.promptType == 'prompt' ||
        args.promptType == 'confirm' ||
        args.promptType == 'custom-prompt') {
      return returnValue;
    }
  },

  _isCommandEnabled: function(cmd) {
    let command = COMMAND_MAP[cmd];
    if (!command) {
      return false;
    }

    return docShell.isCommandEnabled(command);
  },

  /**
   * Spin in a nested event loop until we receive a unblock-modal-prompt message for
   * this window.
   */
  _waitForResult: function(win) {
    debug("_waitForResult(" + win + ")");
    let utils = win.QueryInterface(Ci.nsIInterfaceRequestor)
                   .getInterface(Ci.nsIDOMWindowUtils);

    let outerWindowID = utils.outerWindowID;
    let innerWindowID = this._tryGetInnerWindowID(win);
    if (innerWindowID === null) {
      // I have no idea what waiting for a result means when there's no inner
      // window, so let's just bail.
      debug("_waitForResult: No inner window. Bailing.");
      return;
    }

    this._windowIDDict[outerWindowID] = Cu.getWeakReference(win);

    debug("Entering modal state (outerWindowID=" + outerWindowID + ", " +
                                "innerWindowID=" + innerWindowID + ")");

    utils.enterModalState();

    // We'll decrement win.modalDepth when we receive a unblock-modal-prompt message
    // for the window.
    if (!win.modalDepth) {
      win.modalDepth = 0;
    }
    win.modalDepth++;
    let origModalDepth = win.modalDepth;

    let thread = Services.tm.currentThread;
    debug("Nested event loop - begin");
    while (win.modalDepth == origModalDepth && !this._shuttingDown) {
      // Bail out of the loop if the inner window changed; that means the
      // window navigated.  Bail out when we're shutting down because otherwise
      // we'll leak our window.
      if (this._tryGetInnerWindowID(win) !== innerWindowID) {
        debug("_waitForResult: Inner window ID changed " +
              "while in nested event loop.");
        break;
      }

      thread.processNextEvent(/* mayWait = */ true);
    }
    debug("Nested event loop - finish");

    // If we exited the loop because the inner window changed, then bail on the
    // modal prompt.
    if (innerWindowID !== this._tryGetInnerWindowID(win)) {
      throw Components.Exception("Modal state aborted by navigation",
                                 Cr.NS_ERROR_NOT_AVAILABLE);
    }

    let returnValue = win.modalReturnValue;
    delete win.modalReturnValue;

    if (!this._shuttingDown) {
      utils.leaveModalState();
    }

    debug("Leaving modal state (outerID=" + outerWindowID + ", " +
                               "innerID=" + innerWindowID + ")");
    return returnValue;
  },

  _recvStopWaiting: function(msg) {
    let outerID = msg.json.windowID.outer;
    let innerID = msg.json.windowID.inner;
    let returnValue = msg.json.returnValue;
    debug("recvStopWaiting(outer=" + outerID + ", inner=" + innerID +
          ", returnValue=" + returnValue + ")");

    if (!this._windowIDDict[outerID]) {
      debug("recvStopWaiting: No record of outer window ID " + outerID);
      return;
    }

    let win = this._windowIDDict[outerID].get();
    delete this._windowIDDict[outerID];

    if (!win) {
      debug("recvStopWaiting, but window is gone\n");
      return;
    }

    if (innerID !== this._tryGetInnerWindowID(win)) {
      debug("recvStopWaiting, but inner ID has changed\n");
      return;
    }

    debug("recvStopWaiting " + win);
    win.modalReturnValue = returnValue;
    win.modalDepth--;
  },

  _recvExitFullscreen: function() {
    var utils = content.document.defaultView
                       .QueryInterface(Ci.nsIInterfaceRequestor)
                       .getInterface(Ci.nsIDOMWindowUtils);
    utils.exitFullscreen();
  },

  _titleChangedHandler: function(e) {
    debug("Got titlechanged: (" + e.target.title + ")");
    var win = e.target.defaultView;

    // Ignore titlechanges which don't come from the top-level
    // <iframe mozbrowser> window.
    if (win == content) {
      sendAsyncMsg('titlechange', { _payload_: e.target.title });
    }
    else {
      debug("Not top level!");
    }
  },

  _maybeCopyAttribute: function(src, target, attribute) {
    if (src.getAttribute(attribute)) {
      target[attribute] = src.getAttribute(attribute);
    }
  },

  _iconChangedHandler: function(e) {
    debug('Got iconchanged: (' + e.target.href + ')');
    let icon = { href: e.target.href };
    this._maybeCopyAttribute(e.target, icon, 'sizes');
    sendAsyncMsg('iconchange', icon);
  },

  _openSearchHandler: function(e) {
    debug('Got opensearch: (' + e.target.href + ')');

    if (e.target.type !== "application/opensearchdescription+xml") {
      return;
    }

    sendAsyncMsg('opensearch', { title: e.target.title,
                                 href: e.target.href });

  },

  _manifestChangedHandler: function(e) {
    debug('Got manifestchanged: (' + e.target.href + ')');
    let manifest = { href: e.target.href };
    sendAsyncMsg('manifestchange', manifest);

  },

  // Processes the "rel" field in <link> tags and forward to specific handlers.
  _linkAddedHandler: function(e) {
    let win = e.target.ownerDocument.defaultView;
    // Ignore links which don't come from the top-level
    // <iframe mozbrowser> window.
    if (win != content) {
      debug('Not top level!');
      return;
    }

    let handlers = {
      'icon': this._iconChangedHandler.bind(this),
      'apple-touch-icon': this._iconChangedHandler.bind(this),
      'search': this._openSearchHandler,
      'manifest': this._manifestChangedHandler
    };

    debug('Got linkAdded: (' + e.target.href + ') ' + e.target.rel);
    e.target.rel.split(' ').forEach(function(x) {
      let token = x.toLowerCase();
      if (handlers[token]) {
        handlers[token](e);
      }
    }, this);
  },

  _metaChangedHandler: function(e) {
    let win = e.target.ownerDocument.defaultView;
    // Ignore metas which don't come from the top-level
    // <iframe mozbrowser> window.
    if (win != content) {
      debug('Not top level!');
      return;
    }

    if (!e.target.name) {
      return;
    }

    debug('Got metaChanged: (' + e.target.name + ') ' + e.target.content);

    let handlers = {
      'theme-color': this._themeColorChangedHandler,
      'application-name': this._applicationNameChangedHandler
    };

    let handler = handlers[e.target.name];
    if (handler) {
      handler(e.type, e.target);
    }
  },

  _applicationNameChangedHandler: function(eventType, target) {
    if (eventType !== 'DOMMetaAdded') {
      // Bug 1037448 - Decide what to do when <meta name="application-name">
      // changes
      return;
    }

    let meta = { name: 'application-name',
                 content: target.content };

    let lang;
    let elm;

    for (elm = target;
         !lang && elm && elm.nodeType == target.ELEMENT_NODE;
         elm = elm.parentNode) {
      if (elm.hasAttribute('lang')) {
        lang = elm.getAttribute('lang');
        continue;
      }

      if (elm.hasAttributeNS('http://www.w3.org/XML/1998/namespace', 'lang')) {
        lang = elm.getAttributeNS('http://www.w3.org/XML/1998/namespace', 'lang');
        continue;
      }
    }

    // No lang has been detected.
    if (!lang && elm.nodeType == target.DOCUMENT_NODE) {
      lang = elm.contentLanguage;
    }

    if (lang) {
      meta.lang = lang;
    }

    sendAsyncMsg('metachange', meta);
  },

  _selectionChangeHandler: function(e) {
    let isMouseUp = e.reason & Ci.nsISelectionListener.MOUSEUP_REASON;
    let isSelectAll = e.reason & Ci.nsISelectionListener.SELECTALL_REASON;
    // When selectall happened, gecko will first collapse the range then
    // select all. So we will receive two selection change events with
    // SELECTALL_REASON. We filter first event by check the length of
    // selectedText.
    if (!(isMouseUp || (isSelectAll && e.selectedText.length > 0))) {
      return;
    }

    e.stopPropagation();
    let boundingClientRect = e.boundingClientRect;
    let zoomFactor = content.screen.width / content.innerWidth;

    let detail = {
      rect: {
        width: boundingClientRect.width,
        height: boundingClientRect.height,
        top: boundingClientRect.top,
        bottom: boundingClientRect.bottom,
        left: boundingClientRect.left,
        right: boundingClientRect.right,
      },
      commands: {
        canSelectAll: this._isCommandEnabled("selectall"),
        canCut: this._isCommandEnabled("cut"),
        canCopy: this._isCommandEnabled("copy"),
        canPaste: this._isCommandEnabled("paste"),
      },
      zoomFactor: zoomFactor,
    };

    // Get correct geometry information if we have nested <iframe mozbrowser>
    let currentWindow = e.target.defaultView;
    while (currentWindow.realFrameElement) {
      let currentRect = currentWindow.realFrameElement.getBoundingClientRect();
      detail.rect.top += currentRect.top;
      detail.rect.bottom += currentRect.top;
      detail.rect.left += currentRect.left;
      detail.rect.right += currentRect.left;
      currentWindow = currentWindow.realFrameElement.ownerDocument.defaultView;
    }

    sendAsyncMsg("selectionchange", detail);
  },

  _themeColorChangedHandler: function(eventType, target) {
    let meta = {
      name: 'theme-color',
      content: target.content,
      type: eventType.replace('DOMMeta', '').toLowerCase()
    };
    sendAsyncMsg('metachange', meta);
  },

  _addMozAfterPaintHandler: function(callback) {
    function onMozAfterPaint() {
      let uri = docShell.QueryInterface(Ci.nsIWebNavigation).currentURI;
      if (uri.spec != "about:blank") {
        debug("Got afterpaint event: " + uri.spec);
        removeEventListener('MozAfterPaint', onMozAfterPaint,
                            /* useCapture = */ true);
        callback();
      }
    }

    addEventListener('MozAfterPaint', onMozAfterPaint, /* useCapture = */ true);
    return onMozAfterPaint;
  },

  _removeMozAfterPaintHandler: function(listener) {
    removeEventListener('MozAfterPaint', listener,
                        /* useCapture = */ true);
  },

  _activateNextPaintListener: function(e) {
    if (!this._nextPaintHandler) {
      this._nextPaintHandler = this._addMozAfterPaintHandler(function () {
        this._nextPaintHandler = null;
        sendAsyncMsg('nextpaint');
      }.bind(this));
    }
  },

  _deactivateNextPaintListener: function(e) {
    if (this._nextPaintHandler) {
      this._removeMozAfterPaintHandler(this._nextPaintHandler);
      this._nextPaintHandler = null;
    }
  },

  _windowCloseHandler: function(e) {
    let win = e.target;
    if (win != content || e.defaultPrevented) {
      return;
    }

    debug("Closing window " + win);
    sendAsyncMsg('close');

    // Inform the window implementation that we handled this close ourselves.
    e.preventDefault();
  },

  _windowCreatedHandler: function(e) {
    let targetDocShell = e.target.defaultView
          .QueryInterface(Ci.nsIInterfaceRequestor)
          .getInterface(Ci.nsIWebNavigation);
    if (targetDocShell != docShell) {
      return;
    }

    let uri = docShell.QueryInterface(Ci.nsIWebNavigation).currentURI;
    debug("Window created: " + uri.spec);
    if (uri.spec != "about:blank") {
      this._addMozAfterPaintHandler(function () {
        sendAsyncMsg('documentfirstpaint');
      });
      this._isContentWindowCreated = true;
      // Handle pending SetInputMethodActive request.
      while (this._pendingSetInputMethodActive.length > 0) {
        this._recvSetInputMethodActive(this._pendingSetInputMethodActive.shift());
      }
    }
  },

  _windowResizeHandler: function(e) {
    let win = e.target;
    if (win != content || e.defaultPrevented) {
      return;
    }

    debug("resizing window " + win);
    sendAsyncMsg('resize', { width: e.detail.width, height: e.detail.height });

    // Inform the window implementation that we handled this resize ourselves.
    e.preventDefault();
  },

  _contextmenuHandler: function(e) {
    debug("Got contextmenu");

    if (e.defaultPrevented) {
      return;
    }

    this._ctxCounter++;
    this._ctxHandlers = {};

    var elem = e.target;
    var menuData = {systemTargets: [], contextmenu: null};
    var ctxMenuId = null;

    while (elem && elem.parentNode) {
      var ctxData = this._getSystemCtxMenuData(elem);
      if (ctxData) {
        menuData.systemTargets.push({
          nodeName: elem.nodeName,
          data: ctxData
        });
      }

      if (!ctxMenuId && 'hasAttribute' in elem && elem.hasAttribute('contextmenu')) {
        ctxMenuId = elem.getAttribute('contextmenu');
      }
      elem = elem.parentNode;
    }

    if (ctxMenuId) {
      var menu = e.target.ownerDocument.getElementById(ctxMenuId);
      if (menu) {
        menuData.contextmenu = this._buildMenuObj(menu, '');
      }
    }

    // The value returned by the contextmenu sync call is true iff the embedder
    // called preventDefault() on its contextmenu event.
    //
    // We call preventDefault() on our contextmenu event iff the embedder called
    // preventDefault() on /its/ contextmenu event.  This way, if the embedder
    // ignored the contextmenu event, TabChild will fire a click.
    if (sendSyncMsg('contextmenu', menuData)[0]) {
      e.preventDefault();
    } else {
      this._ctxHandlers = {};
    }
  },

  _getSystemCtxMenuData: function(elem) {
    if ((elem instanceof Ci.nsIDOMHTMLAnchorElement && elem.href) ||
        (elem instanceof Ci.nsIDOMHTMLAreaElement && elem.href)) {
      return {uri: elem.href,
              text: elem.textContent.substring(0, kLongestReturnedString)};
    }
    if (elem instanceof Ci.nsIImageLoadingContent && elem.currentURI) {
      return {uri: elem.currentURI.spec};
    }
    if (elem instanceof Ci.nsIDOMHTMLImageElement) {
      return {uri: elem.src};
    }
    if (elem instanceof Ci.nsIDOMHTMLMediaElement) {
      let hasVideo = !(elem.readyState >= elem.HAVE_METADATA &&
                       (elem.videoWidth == 0 || elem.videoHeight == 0));
      return {uri: elem.currentSrc || elem.src, hasVideo: hasVideo};
    }
    return false;
  },

  _scrollEventHandler: function(e) {
    let win = e.target.defaultView;
    if (win != content) {
      return;
    }

    debug("scroll event " + win);
    sendAsyncMsg("scroll", { top: win.scrollY, left: win.scrollX });
  },

  _recvPurgeHistory: function(data) {
    debug("Received purgeHistory message: (" + data.json.id + ")");

    let history = docShell.QueryInterface(Ci.nsIWebNavigation).sessionHistory;

    try {
      if (history && history.count) {
        history.PurgeHistory(history.count);
      }
    } catch(e) {}

    sendAsyncMsg('got-purge-history', { id: data.json.id, successRv: true });
  },

  _recvGetScreenshot: function(data) {
    debug("Received getScreenshot message: (" + data.json.id + ")");

    let self = this;
    let maxWidth = data.json.args.width;
    let maxHeight = data.json.args.height;
    let mimeType = data.json.args.mimeType;
    let domRequestID = data.json.id;

    let takeScreenshotClosure = function() {
      self._takeScreenshot(maxWidth, maxHeight, mimeType, domRequestID);
    };

    let maxDelayMS = 2000;
    try {
      maxDelayMS = Services.prefs.getIntPref('dom.browserElement.maxScreenshotDelayMS');
    }
    catch(e) {}

    // Try to wait for the event loop to go idle before we take the screenshot,
    // but once we've waited maxDelayMS milliseconds, go ahead and take it
    // anyway.
    Cc['@mozilla.org/message-loop;1'].getService(Ci.nsIMessageLoop).postIdleTask(
      takeScreenshotClosure, maxDelayMS);
  },

  /**
   * Actually take a screenshot and foward the result up to our parent, given
   * the desired maxWidth and maxHeight (in CSS pixels), and given the
   * DOMRequest ID associated with the request from the parent.
   */
  _takeScreenshot: function(maxWidth, maxHeight, mimeType, domRequestID) {
    // You can think of the screenshotting algorithm as carrying out the
    // following steps:
    //
    // - Calculate maxWidth, maxHeight, and viewport's width and height in the
    //   dimension of device pixels by multiply the numbers with
    //   window.devicePixelRatio.
    //
    // - Let scaleWidth be the factor by which we'd need to downscale the
    //   viewport pixel width so it would fit within maxPixelWidth.
    //   (If the viewport's pixel width is less than maxPixelWidth, let
    //   scaleWidth be 1.) Compute scaleHeight the same way.
    //
    // - Scale the viewport by max(scaleWidth, scaleHeight).  Now either the
    //   viewport's width is no larger than maxWidth, the viewport's height is
    //   no larger than maxHeight, or both.
    //
    // - Crop the viewport so its width is no larger than maxWidth and its
    //   height is no larger than maxHeight.
    //
    // - Set mozOpaque to true and background color to solid white
    //   if we are taking a JPEG screenshot, keep transparent if otherwise.
    //
    // - Return a screenshot of the page's viewport scaled and cropped per
    //   above.
    debug("Taking a screenshot: maxWidth=" + maxWidth +
          ", maxHeight=" + maxHeight +
          ", mimeType=" + mimeType +
          ", domRequestID=" + domRequestID + ".");

    if (!content) {
      // If content is not loaded yet, bail out since even sendAsyncMessage
      // fails...
      debug("No content yet!");
      return;
    }

    let devicePixelRatio = content.devicePixelRatio;

    let maxPixelWidth = Math.round(maxWidth * devicePixelRatio);
    let maxPixelHeight = Math.round(maxHeight * devicePixelRatio);

    let contentPixelWidth = content.innerWidth * devicePixelRatio;
    let contentPixelHeight = content.innerHeight * devicePixelRatio;

    let scaleWidth = Math.min(1, maxPixelWidth / contentPixelWidth);
    let scaleHeight = Math.min(1, maxPixelHeight / contentPixelHeight);

    let scale = Math.max(scaleWidth, scaleHeight);

    let canvasWidth =
      Math.min(maxPixelWidth, Math.round(contentPixelWidth * scale));
    let canvasHeight =
      Math.min(maxPixelHeight, Math.round(contentPixelHeight * scale));

    let transparent = (mimeType !== 'image/jpeg');

    var canvas = content.document
      .createElementNS("http://www.w3.org/1999/xhtml", "canvas");
    if (!transparent)
      canvas.mozOpaque = true;
    canvas.width = canvasWidth;
    canvas.height = canvasHeight;

    let ctx = canvas.getContext("2d", { willReadFrequently: true });
    ctx.scale(scale * devicePixelRatio, scale * devicePixelRatio);

    let flags = ctx.DRAWWINDOW_DRAW_VIEW |
                ctx.DRAWWINDOW_USE_WIDGET_LAYERS |
                ctx.DRAWWINDOW_DO_NOT_FLUSH |
                ctx.DRAWWINDOW_ASYNC_DECODE_IMAGES;
    ctx.drawWindow(content, 0, 0, content.innerWidth, content.innerHeight,
                   transparent ? "rgba(255,255,255,0)" : "rgb(255,255,255)",
                   flags);

    // Take a JPEG screenshot by default instead of PNG with alpha channel.
    // This requires us to unpremultiply the alpha channel, which
    // is expensive on ARM processors because they lack a hardware integer
    // division instruction.
    canvas.toBlob(function(blob) {
      sendAsyncMsg('got-screenshot', {
        id: domRequestID,
        successRv: blob
      });
    }, mimeType);
  },

  _recvFireCtxCallback: function(data) {
    debug("Received fireCtxCallback message: (" + data.json.menuitem + ")");
    // We silently ignore if the embedder uses an incorrect id in the callback
    if (data.json.menuitem in this._ctxHandlers) {
      this._ctxHandlers[data.json.menuitem].click();
      this._ctxHandlers = {};
    } else {
      debug("Ignored invalid contextmenu invocation");
    }
  },

  _buildMenuObj: function(menu, idPrefix) {
    var menuObj = {type: 'menu', items: []};
    this._maybeCopyAttribute(menu, menuObj, 'label');

    for (var i = 0, child; child = menu.children[i++];) {
      if (child.nodeName === 'MENU') {
        menuObj.items.push(this._buildMenuObj(child, idPrefix + i + '_'));
      } else if (child.nodeName === 'MENUITEM') {
        var id = this._ctxCounter + '_' + idPrefix + i;
        var menuitem = {id: id, type: 'menuitem'};
        this._maybeCopyAttribute(child, menuitem, 'label');
        this._maybeCopyAttribute(child, menuitem, 'icon');
        this._ctxHandlers[id] = child;
        menuObj.items.push(menuitem);
      }
    }
    return menuObj;
  },

  _recvSetVisible: function(data) {
    debug("Received setVisible message: (" + data.json.visible + ")");
    if (this._forcedVisible == data.json.visible) {
      return;
    }

    this._forcedVisible = data.json.visible;
    this._updateVisibility();
  },

  _recvVisible: function(data) {
    sendAsyncMsg('got-visible', {
      id: data.json.id,
      successRv: docShell.isActive
    });
  },

  /**
   * Called when the window which contains this iframe becomes hidden or
   * visible.
   */
  _recvOwnerVisibilityChange: function(data) {
    debug("Received ownerVisibilityChange: (" + data.json.visible + ")");
    this._ownerVisible = data.json.visible;
    this._updateVisibility();
  },

  _updateVisibility: function() {
    var visible = this._forcedVisible && this._ownerVisible;
    if (docShell.isActive !== visible) {
      docShell.isActive = visible;
      sendAsyncMsg('visibilitychange', {visible: visible});
    }
  },

  _recvSendMouseEvent: function(data) {
    let json = data.json;
    let utils = content.QueryInterface(Ci.nsIInterfaceRequestor)
                       .getInterface(Ci.nsIDOMWindowUtils);
    utils.sendMouseEventToWindow(json.type, json.x, json.y, json.button,
                                 json.clickCount, json.modifiers);
  },

  _recvSendTouchEvent: function(data) {
    let json = data.json;
    let utils = content.QueryInterface(Ci.nsIInterfaceRequestor)
                       .getInterface(Ci.nsIDOMWindowUtils);
    utils.sendTouchEventToWindow(json.type, json.identifiers, json.touchesX,
                                 json.touchesY, json.radiisX, json.radiisY,
                                 json.rotationAngles, json.forces, json.count,
                                 json.modifiers);
  },

  _recvCanGoBack: function(data) {
    var webNav = docShell.QueryInterface(Ci.nsIWebNavigation);
    sendAsyncMsg('got-can-go-back', {
      id: data.json.id,
      successRv: webNav.canGoBack
    });
  },

  _recvCanGoForward: function(data) {
    var webNav = docShell.QueryInterface(Ci.nsIWebNavigation);
    sendAsyncMsg('got-can-go-forward', {
      id: data.json.id,
      successRv: webNav.canGoForward
    });
  },

  _recvGoBack: function(data) {
    try {
      docShell.QueryInterface(Ci.nsIWebNavigation).goBack();
    } catch(e) {
      // Silently swallow errors; these happen when we can't go back.
    }
  },

  _recvGoForward: function(data) {
    try {
      docShell.QueryInterface(Ci.nsIWebNavigation).goForward();
    } catch(e) {
      // Silently swallow errors; these happen when we can't go forward.
    }
  },

  _recvReload: function(data) {
    let webNav = docShell.QueryInterface(Ci.nsIWebNavigation);
    let reloadFlags = data.json.hardReload ?
      webNav.LOAD_FLAGS_BYPASS_PROXY | webNav.LOAD_FLAGS_BYPASS_CACHE :
      webNav.LOAD_FLAGS_NONE;
    try {
      webNav.reload(reloadFlags);
    } catch(e) {
      // Silently swallow errors; these can happen if a used cancels reload
    }
  },

  _recvStop: function(data) {
    let webNav = docShell.QueryInterface(Ci.nsIWebNavigation);
    webNav.stop(webNav.STOP_NETWORK);
  },

<<<<<<< HEAD
  _recvZoom: function(data) {
    docShell.contentViewer.fullZoom = data.json.zoom;
=======
  _recvDoCommand: function(data) {
    if (this._isCommandEnabled(data.json.command)) {
      docShell.doCommand(COMMAND_MAP[data.json.command]);
    }
>>>>>>> 0b05d24c
  },

  _recvSetInputMethodActive: function(data) {
    let msgData = { id: data.json.id };
    if (!this._isContentWindowCreated) {
      if (data.json.args.isActive) {
        // To activate the input method, we should wait before the content
        // window is ready.
        this._pendingSetInputMethodActive.push(data);
        return;
      }
      msgData.successRv = null;
      sendAsyncMsg('got-set-input-method-active', msgData);
      return;
    }
    // Unwrap to access webpage content.
    let nav = XPCNativeWrapper.unwrap(content.document.defaultView.navigator);
    if (nav.mozInputMethod) {
      // Wrap to access the chrome-only attribute setActive.
      new XPCNativeWrapper(nav.mozInputMethod).setActive(data.json.args.isActive);
      msgData.successRv = null;
    } else {
      msgData.errorMsg = 'Cannot access mozInputMethod.';
    }
    sendAsyncMsg('got-set-input-method-active', msgData);
  },

  _keyEventHandler: function(e) {
    if (whitelistedEvents.indexOf(e.keyCode) != -1 && !e.defaultPrevented) {
      sendAsyncMsg('keyevent', {
        type: e.type,
        keyCode: e.keyCode,
        charCode: e.charCode,
      });
    }
  },

  // The docShell keeps a weak reference to the progress listener, so we need
  // to keep a strong ref to it ourselves.
  _progressListener: {
    QueryInterface: XPCOMUtils.generateQI([Ci.nsIWebProgressListener,
                                           Ci.nsISupportsWeakReference]),
    _seenLoadStart: false,

    onLocationChange: function(webProgress, request, location, flags) {
      // We get progress events from subshells here, which is kind of weird.
      if (webProgress != docShell) {
        return;
      }

      // Ignore locationchange events which occur before the first loadstart.
      // These are usually about:blank loads we don't care about.
      if (!this._seenLoadStart) {
        return;
      }

      // Remove password and wyciwyg from uri.
      location = Cc["@mozilla.org/docshell/urifixup;1"]
        .getService(Ci.nsIURIFixup).createExposableURI(location);

      sendAsyncMsg('locationchange', { _payload_: location.spec });
    },

    onStateChange: function(webProgress, request, stateFlags, status) {
      if (webProgress != docShell) {
        return;
      }

      if (stateFlags & Ci.nsIWebProgressListener.STATE_START) {
        this._seenLoadStart = true;
        sendAsyncMsg('loadstart');
      }

      if (stateFlags & Ci.nsIWebProgressListener.STATE_STOP) {
        let bgColor = 'transparent';
        try {
          bgColor = content.getComputedStyle(content.document.body)
                           .getPropertyValue('background-color');
        } catch (e) {}
        sendAsyncMsg('loadend', {backgroundColor: bgColor});

        // Ignoring NS_BINDING_ABORTED, which is set when loading page is
        // stopped.
        if (status == Cr.NS_OK ||
            status == Cr.NS_BINDING_ABORTED) {
          return;
        }

        if (NS_ERROR_GET_MODULE(status) == NS_ERROR_MODULE_SECURITY &&
            getErrorClass(status) == Ci.nsINSSErrorsService.ERROR_CLASS_BAD_CERT) {

          // XXX Is there a point firing the event if the error page is not
          // certerror? If yes, maybe we should add a property to the
          // event to to indicate whether there is a custom page. That would
          // let the embedder have more control over the desired behavior.
          var errorPage = null;
          try {
            errorPage = Services.prefs.getCharPref(CERTIFICATE_ERROR_PAGE_PREF);
          } catch(e) {}

          if (errorPage == 'certerror') {
            sendAsyncMsg('error', { type: 'certerror' });
            return;
          }
        }

        // TODO See nsDocShell::DisplayLoadError for a list of all the error
        // codes (the status param) we should eventually handle here.
        sendAsyncMsg('error', { type: 'other' });
      }
    },

    onSecurityChange: function(webProgress, request, state) {
      if (webProgress != docShell) {
        return;
      }

      var stateDesc;
      if (state & Ci.nsIWebProgressListener.STATE_IS_SECURE) {
        stateDesc = 'secure';
      }
      else if (state & Ci.nsIWebProgressListener.STATE_IS_BROKEN) {
        stateDesc = 'broken';
      }
      else if (state & Ci.nsIWebProgressListener.STATE_IS_INSECURE) {
        stateDesc = 'insecure';
      }
      else {
        debug("Unexpected securitychange state!");
        stateDesc = '???';
      }

      // XXX Until bug 764496 is fixed, this will always return false.
      var isEV = !!(state & Ci.nsIWebProgressListener.STATE_IDENTITY_EV_TOPLEVEL);

      sendAsyncMsg('securitychange', { state: stateDesc, extendedValidation: isEV });
    },

    onStatusChange: function(webProgress, request, status, message) {},
    onProgressChange: function(webProgress, request, curSelfProgress,
                               maxSelfProgress, curTotalProgress, maxTotalProgress) {},
  },

  // Expose the message manager for WebApps and others.
  _messageManagerPublic: {
    sendAsyncMessage: global.sendAsyncMessage.bind(global),
    sendSyncMessage: global.sendSyncMessage.bind(global),
    addMessageListener: global.addMessageListener.bind(global),
    removeMessageListener: global.removeMessageListener.bind(global)
  },

  get messageManager() {
    return this._messageManagerPublic;
  }
};

var api = new BrowserElementChild();
<|MERGE_RESOLUTION|>--- conflicted
+++ resolved
@@ -1098,15 +1098,14 @@
     webNav.stop(webNav.STOP_NETWORK);
   },
 
-<<<<<<< HEAD
   _recvZoom: function(data) {
     docShell.contentViewer.fullZoom = data.json.zoom;
-=======
+  },
+
   _recvDoCommand: function(data) {
     if (this._isCommandEnabled(data.json.command)) {
       docShell.doCommand(COMMAND_MAP[data.json.command]);
     }
->>>>>>> 0b05d24c
   },
 
   _recvSetInputMethodActive: function(data) {
