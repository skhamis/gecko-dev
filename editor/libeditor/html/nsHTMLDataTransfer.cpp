--- conflicted
+++ resolved
@@ -200,14 +200,8 @@
   if (!handled)
   {
     // Delete Selection, but only if it isn't collapsed, see bug #106269
-<<<<<<< HEAD
     if (!selection->Collapsed()) {
-      rv = DeleteSelection(eNone);
-=======
-    if (!isCollapsed) 
-    {
       rv = DeleteSelection(eNone, eStrip);
->>>>>>> a452a472
       NS_ENSURE_SUCCESS(rv, rv);
     }
 
